use bevy::{
    asset::{AssetEvent, Assets, Handle, HandleId},
    core::{Pod, Zeroable},
    ecs::{
        prelude::*,
        system::{lifetimeless::*, SystemParam, SystemState},
    },
    log::trace,
    math::{Mat4, Vec2, Vec3},
    prelude::*,
    render::{
        color::Color,
        render_asset::RenderAssets,
        render_graph::{Node, NodeRunError, RenderGraphContext, SlotInfo},
        render_phase::{Draw, DrawFunctions, RenderPhase, TrackedRenderPass},
        render_resource::*,
        renderer::{RenderContext, RenderDevice, RenderQueue},
        texture::{BevyDefault, Image},
        view::{
            ComputedVisibility, ExtractedView, Msaa, ViewTarget, ViewUniform, ViewUniformOffset,
            ViewUniforms, VisibleEntities,
        },
        Extract,
    },
    time::Time,
    transform::components::GlobalTransform,
    utils::{FloatOrd, HashMap, Uuid},
};
use bitflags::bitflags;
use rand::random;
use std::marker::PhantomData;
use std::{
    borrow::Cow,
    num::{NonZeroU32, NonZeroU64},
    ops::Range,
};

#[cfg(feature = "2d")]
use bevy::core_pipeline::core_2d::Transparent2d;
#[cfg(feature = "3d")]
use bevy::core_pipeline::core_3d::Transparent3d;

use crate::{
    asset::EffectAsset, modifier::update::ForceFieldSource, next_multiple_of, ParticleEffect,
    ParticleLayout, RemovedEffectsEvent,
};

mod aligned_buffer_vec;
mod effect_cache;
mod shader_cache;

use aligned_buffer_vec::AlignedBufferVec;
pub(crate) use effect_cache::{EffectCache, EffectCacheId};

pub use effect_cache::{EffectBuffer, EffectSlice};
pub use shader_cache::ShaderCache;

/// Labels for the Hanabi systems.
#[derive(Debug, Hash, PartialEq, Eq, Clone, SystemLabel)]
pub enum EffectSystems {
    /// Tick all effect instances to generate spawner counts, and configure
    /// shaders based on modifiers. This system runs during the
    /// [`CoreStage::PostUpdate`] stage.
    ///
    /// [`CoreStage::PostUpdate`]: bevy::app::CoreStage::PostUpdate
    TickSpawners,
    /// Gather all removed [`ParticleEffect`] components during the
    /// [`CoreStage::PostUpdate`] stage, to be able to clean-up GPU
    /// resources.
    ///
    /// [`CoreStage::PostUpdate`]: bevy::app::CoreStage::PostUpdate
    GatherRemovedEffects,
    /// Extract the effects to render this frame.
    ExtractEffects,
    /// Extract the effect events to process this frame.
    ExtractEffectEvents,
    /// Prepare GPU data for the extracted effects.
    PrepareEffects,
    /// Queue the GPU commands for the extracted effects.
    QueueEffects,
}

/// Simulation parameters.
#[derive(Debug, Default, Clone, Copy, Resource)]
pub(crate) struct SimParams {
    /// Current simulation time.
    time: f64,
    /// Frame timestep.
    dt: f32,
    /// Number of effects to dispatch, for vfx_dispatch.wgsl.
    num_effects: u32,
    /// Stride of RenderIndirect, for vfx_dispatch.wgsl.
    render_stride: u32,
    /// Stride of DispatchIndirect, for vfx_dispatch.wgsl.
    dispatch_stride: u32,
}

/// GPU representation of [`SimParams`].
#[repr(C)]
#[derive(Debug, Copy, Clone, Pod, Zeroable, ShaderType)]
struct SimParamsUniform {
    dt: f32,
    time: f32,
    num_effects: u32,
    render_stride: u32,
    dispatch_stride: u32,
}

impl Default for SimParamsUniform {
    fn default() -> Self {
        Self {
            dt: 0.04,
            time: 0.0,
            num_effects: 0,
            render_stride: 0,   // invalid
            dispatch_stride: 0, // invalid
        }
    }
}

impl From<SimParams> for SimParamsUniform {
    fn from(src: SimParams) -> Self {
        Self {
            dt: src.dt,
            time: src.time as f32,
            num_effects: src.num_effects,
            render_stride: src.render_stride,
            dispatch_stride: src.dispatch_stride,
        }
    }
}

/// GPU representation of a [`ForceFieldSource`].
#[repr(C)]
#[derive(Debug, Default, Clone, Copy, Pod, Zeroable, ShaderType)]
struct GpuForceFieldSource {
    pub position_or_direction: Vec3,
    pub max_radius: f32,
    pub min_radius: f32,
    pub mass: f32,
    pub force_exponent: f32,
    pub conform_to_sphere: f32,
}

impl From<ForceFieldSource> for GpuForceFieldSource {
    fn from(source: ForceFieldSource) -> Self {
        Self {
            position_or_direction: source.position,
            max_radius: source.max_radius,
            min_radius: source.min_radius,
            mass: source.mass,
            force_exponent: source.force_exponent,
            conform_to_sphere: if source.conform_to_sphere { 1.0 } else { 0.0 },
        }
    }
}

/// GPU representation of spawner parameters.
///
/// This structure contains the fixed-size part of the parameters. Inside the
/// GPU buffer, it is followed by an array of [`GpuForceFieldSource`], which
/// together form the spawner parameter buffer.
#[repr(C)]
#[derive(Debug, Default, Clone, Copy, Pod, Zeroable, ShaderType)]
struct GpuSpawnerParams {
    /// Transform of the effect, as a Mat4 without the last row (which is always
    /// (0,0,0,1) for an affine transform), stored transposed as a mat3x4 to
    /// avoid padding in WGSL. This is either added to emitted particles at
    /// spawn time, if the effect simulated in world space, or to all
    /// simulated particles if the effect is simulated in local space.
    transform: [f32; 12],
    /// Global acceleration applied to all particles each frame.
    /// TODO - This is NOT a spawner/emitter thing, but is a per-effect one.
    /// Rename GpuSpawnerParams?
    accel: Vec3,
    /// Number of particles to spawn this frame.
    spawn: i32,
    /// Force field components. One PullingForceFieldParam takes up 32 bytes.
    force_field: [GpuForceFieldSource; ForceFieldSource::MAX_SOURCES],
    /// Spawn seed, for randomized modifiers.
    seed: u32,
    /// Current number of used particles.
    count: i32,
    /// Index of the effect into the indirect dispatch and render buffers.
    effect_index: u32,
}

// FIXME - min_storage_buffer_offset_alignment
#[repr(C)]
#[derive(Debug, Default, Clone, Copy, Pod, Zeroable, ShaderType)]
pub struct GpuDispatchIndirect {
    pub x: u32,
    pub y: u32,
    pub z: u32,
    pub pong: u32,
}

#[repr(C)]
#[derive(Debug, Default, Clone, Copy, Pod, Zeroable, ShaderType)]
pub struct GpuRenderIndirect {
    pub vertex_count: u32,
    pub instance_count: u32,
    pub base_index: u32,
    pub vertex_offset: i32,
    pub base_instance: u32,
    //
    pub alive_count: u32,
    pub dead_count: u32,
    pub max_spawn: u32,
    //
    pub ping: u32,
    pub max_update: u32,
    pub __pad1: u32,
    pub __pad2: u32,
    // FIXME - min_storage_buffer_offset_alignment
}

/// Compute pipeline to run the vfx_indirect dispatch workgroup calculation
/// shader.
#[derive(Resource)]
pub(crate) struct DispatchIndirectPipeline {
    dispatch_indirect_layout: BindGroupLayout,
    pipeline_layout: PipelineLayout,
    pipeline: ComputePipeline,
}

impl FromWorld for DispatchIndirectPipeline {
    fn from_world(world: &mut World) -> Self {
        let world = world.cell();
        let render_device = world.get_resource::<RenderDevice>().unwrap();

        trace!(
            "GpuRenderIndirect: min_size={} | GpuDispatchIndirect: min_size={}",
            GpuRenderIndirect::min_size(),
            GpuDispatchIndirect::min_size()
        );
        let dispatch_indirect_layout =
            render_device.create_bind_group_layout(&BindGroupLayoutDescriptor {
                entries: &[
                    BindGroupLayoutEntry {
                        binding: 0,
                        visibility: ShaderStages::COMPUTE,
                        ty: BindingType::Buffer {
                            ty: BufferBindingType::Storage { read_only: false },
                            has_dynamic_offset: false,
                            min_binding_size: NonZeroU64::new(256), // FIXME - Some(GpuRenderIndirect::min_size()), with proper alignment for storage offset
                        },
                        count: None,
                    },
                    BindGroupLayoutEntry {
                        binding: 1,
                        visibility: ShaderStages::COMPUTE,
                        ty: BindingType::Buffer {
                            ty: BufferBindingType::Storage { read_only: false },
                            has_dynamic_offset: false,
                            min_binding_size: NonZeroU64::new(256), // FIXME - Some(GpuDispatchIndirect::min_size()), with proper alignment for storage offset
                        },
                        count: None,
                    },
                ],
                label: Some("hanabi:dispatch_indirect_dispatch_indirect_layout"),
            });

        trace!(
            "SimParamsUniform: min_size={}",
            SimParamsUniform::min_size()
        );
        let sim_params_layout =
            render_device.create_bind_group_layout(&BindGroupLayoutDescriptor {
                entries: &[BindGroupLayoutEntry {
                    binding: 0,
                    visibility: ShaderStages::COMPUTE,
                    ty: BindingType::Buffer {
                        ty: BufferBindingType::Uniform,
                        has_dynamic_offset: false,
                        min_binding_size: Some(SimParamsUniform::min_size()),
                    },
                    count: None,
                }],
                label: Some("hanabi:dispatch_indirect_sim_params_layout"),
            });

        let pipeline_layout = render_device.create_pipeline_layout(&PipelineLayoutDescriptor {
            label: Some("hanabi:dispatch_indirect_pipeline_layout"),
            bind_group_layouts: &[&dispatch_indirect_layout, &sim_params_layout],
            push_constant_ranges: &[],
        });

        let shader_module = render_device.create_shader_module(ShaderModuleDescriptor {
            label: Some("hanabi:vfx_indirect_shader"),
            source: ShaderSource::Wgsl(Cow::Borrowed(include_str!("vfx_indirect.wgsl"))),
        });

        let pipeline = render_device.create_compute_pipeline(&RawComputePipelineDescriptor {
            label: Some("hanabi:pipeline_dispatch_indirect"),
            layout: Some(&pipeline_layout),
            module: &shader_module,
            entry_point: "main",
        });

        Self {
            dispatch_indirect_layout,
            pipeline_layout,
            pipeline,
        }
    }
}

#[derive(Resource)]
pub(crate) struct ParticlesInitPipeline {
    /// Render device the pipeline is attached to.
    render_device: RenderDevice,
    sim_params_layout: BindGroupLayout,
    //particles_buffer_layout: BindGroupLayout,
    spawner_buffer_layout: BindGroupLayout,
    render_indirect_layout: BindGroupLayout,
    //pipeline_layout: PipelineLayout,
}

impl FromWorld for ParticlesInitPipeline {
    fn from_world(world: &mut World) -> Self {
        let world = world.cell();
        let render_device = world.get_resource::<RenderDevice>().unwrap();

        let limits = render_device.limits();
        bevy::log::info!(
            "GPU limits:\n- max_compute_invocations_per_workgroup={}\n- max_compute_workgroup_size_x={}\n- max_compute_workgroup_size_y={}\n- max_compute_workgroup_size_z={}\n- max_compute_workgroups_per_dimension={}\n- min_storage_buffer_offset_alignment={}\n- max_storage_buffers_per_shader_stage={}\n- max_bind_groups={}",
            limits.max_compute_invocations_per_workgroup, limits.max_compute_workgroup_size_x, limits.max_compute_workgroup_size_y, limits.max_compute_workgroup_size_z,
            limits.max_compute_workgroups_per_dimension, limits.min_storage_buffer_offset_alignment, limits.max_storage_buffers_per_shader_stage, limits.max_bind_groups
        );

        trace!(
            "SimParamsUniform: min_size={}",
            SimParamsUniform::min_size()
        );
        let sim_params_layout =
            render_device.create_bind_group_layout(&BindGroupLayoutDescriptor {
                entries: &[BindGroupLayoutEntry {
                    binding: 0,
                    visibility: ShaderStages::COMPUTE,
                    ty: BindingType::Buffer {
                        ty: BufferBindingType::Uniform,
                        has_dynamic_offset: false,
                        min_binding_size: Some(SimParamsUniform::min_size()),
                    },
                    count: None,
                }],
                label: Some("hanabi:update_sim_params_layout"),
            });

        // trace!("GpuParticle: layout_size={}", GpuParticle::min_size());
        // let particles_buffer_layout =
        //     render_device.create_bind_group_layout(&BindGroupLayoutDescriptor {
        //         entries: &[
        //             BindGroupLayoutEntry {
        //                 binding: 0,
        //                 visibility: ShaderStages::COMPUTE,
        //                 ty: BindingType::Buffer {
        //                     ty: BufferBindingType::Storage { read_only: false },
        //                     has_dynamic_offset: true,
        //                     min_binding_size: Some(GpuParticle::min_size()),
        //                 },
        //                 count: None,
        //             },
        //             BindGroupLayoutEntry {
        //                 binding: 1,
        //                 visibility: ShaderStages::COMPUTE,
        //                 ty: BindingType::Buffer {
        //                     ty: BufferBindingType::Storage { read_only: false },
        //                     has_dynamic_offset: true,
        //                     min_binding_size: BufferSize::new(12),
        //                 },
        //                 count: None,
        //             },
        //         ],
        //         label: Some("hanabi:init_particles_buffer_layout"),
        //     });

        trace!(
            "GpuSpawnerParams: min_size={}",
            GpuSpawnerParams::min_size()
        );
        let spawner_buffer_layout =
            render_device.create_bind_group_layout(&BindGroupLayoutDescriptor {
                entries: &[BindGroupLayoutEntry {
                    binding: 0,
                    visibility: ShaderStages::COMPUTE,
                    ty: BindingType::Buffer {
                        ty: BufferBindingType::Storage { read_only: false },
                        has_dynamic_offset: true,
                        min_binding_size: Some(GpuSpawnerParams::min_size()),
                    },
                    count: None,
                }],
                label: Some("hanabi:init_spawner_buffer_layout"),
            });

        trace!(
            "GpuRenderIndirect: min_size={}",
            GpuRenderIndirect::min_size()
        );
        let render_indirect_layout =
            render_device.create_bind_group_layout(&BindGroupLayoutDescriptor {
                entries: &[BindGroupLayoutEntry {
                    binding: 0,
                    visibility: ShaderStages::COMPUTE,
                    ty: BindingType::Buffer {
                        ty: BufferBindingType::Storage { read_only: false },
                        has_dynamic_offset: true,
                        min_binding_size: Some(GpuRenderIndirect::min_size()),
                    },
                    count: None,
                }],
                label: Some("hanabi:init_render_indirect_layout"),
            });

        // let pipeline_layout =
        // render_device.create_pipeline_layout(&PipelineLayoutDescriptor {
        //     label: Some("hanabi:init_pipeline_layout"),
        //     bind_group_layouts: &[
        //         &sim_params_layout,
        //         &particles_buffer_layout,
        //         &spawner_buffer_layout,
        //         &render_indirect_layout,
        //     ],
        //     push_constant_ranges: &[],
        // });

        Self {
            render_device: render_device.clone(),
            sim_params_layout,
            //particles_buffer_layout,
            spawner_buffer_layout,
            render_indirect_layout,
            //pipeline_layout,
        }
    }
}

#[derive(Default, Clone, Hash, PartialEq, Eq)]
pub(crate) struct ParticleInitPipelineKey {
    /// Compute shader, with snippets applied, but not preprocessed yet.
    shader: Handle<Shader>,
    /// Particle layout.
    particle_layout: ParticleLayout,
}

impl SpecializedComputePipeline for ParticlesInitPipeline {
    type Key = ParticleInitPipelineKey;

    fn specialize(&self, key: Self::Key) -> ComputePipelineDescriptor {
        trace!(
            "Specialize init pipeline: particle_layout.min_binding_size={}",
            key.particle_layout.min_binding_size()
        );
        let particles_buffer_layout =
            self.render_device
                .create_bind_group_layout(&BindGroupLayoutDescriptor {
                    entries: &[
                        BindGroupLayoutEntry {
                            binding: 0,
                            visibility: ShaderStages::COMPUTE,
                            ty: BindingType::Buffer {
                                ty: BufferBindingType::Storage { read_only: false },
                                has_dynamic_offset: true,
                                min_binding_size: Some(key.particle_layout.min_binding_size()),
                            },
                            count: None,
                        },
                        BindGroupLayoutEntry {
                            binding: 1,
                            visibility: ShaderStages::COMPUTE,
                            ty: BindingType::Buffer {
                                ty: BufferBindingType::Storage { read_only: false },
                                has_dynamic_offset: true,
                                min_binding_size: BufferSize::new(12),
                            },
                            count: None,
                        },
                    ],
                    label: Some("hanabi:init_particles_buffer_layout"),
                });

        ComputePipelineDescriptor {
            label: Some("hanabi:pipeline_init_compute".into()),
            layout: Some(vec![
                self.sim_params_layout.clone(),
                particles_buffer_layout,
                self.spawner_buffer_layout.clone(),
                self.render_indirect_layout.clone(),
            ]),
            shader: key.shader,
            shader_defs: vec![],
            entry_point: "main".into(),
        }
    }
}

#[derive(Resource)]
pub(crate) struct ParticlesUpdatePipeline {
    render_device: RenderDevice,
    sim_params_layout: BindGroupLayout,
    //particles_buffer_layout: BindGroupLayout,
    spawner_buffer_layout: BindGroupLayout,
    render_indirect_layout: BindGroupLayout,
    //pipeline_layout: PipelineLayout,
}

impl FromWorld for ParticlesUpdatePipeline {
    fn from_world(world: &mut World) -> Self {
        let world = world.cell();
        let render_device = world.get_resource::<RenderDevice>().unwrap();

        let limits = render_device.limits();
        bevy::log::info!(
            "GPU limits:\n- max_compute_invocations_per_workgroup={}\n- max_compute_workgroup_size_x={}\n- max_compute_workgroup_size_y={}\n- max_compute_workgroup_size_z={}\n- max_compute_workgroups_per_dimension={}\n- min_storage_buffer_offset_alignment={}",
            limits.max_compute_invocations_per_workgroup, limits.max_compute_workgroup_size_x, limits.max_compute_workgroup_size_y, limits.max_compute_workgroup_size_z,
            limits.max_compute_workgroups_per_dimension, limits.min_storage_buffer_offset_alignment
        );

        trace!(
            "SimParamsUniform: min_size={}",
            SimParamsUniform::min_size()
        );
        let sim_params_layout =
            render_device.create_bind_group_layout(&BindGroupLayoutDescriptor {
                entries: &[BindGroupLayoutEntry {
                    binding: 0,
                    visibility: ShaderStages::COMPUTE,
                    ty: BindingType::Buffer {
                        ty: BufferBindingType::Uniform,
                        has_dynamic_offset: false,
                        min_binding_size: Some(SimParamsUniform::min_size()),
                    },
                    count: None,
                }],
                label: Some("hanabi:update_sim_params_layout"),
            });

        // trace!("GpuParticle: min_size={}", GpuParticle::min_size());
        // let particles_buffer_layout =
        //     render_device.create_bind_group_layout(&BindGroupLayoutDescriptor {
        //         entries: &[
        //             BindGroupLayoutEntry {
        //                 binding: 0,
        //                 visibility: ShaderStages::COMPUTE,
        //                 ty: BindingType::Buffer {
        //                     ty: BufferBindingType::Storage { read_only: false },
        //                     has_dynamic_offset: true,
        //                     min_binding_size: Some(GpuParticle::min_size()),
        //                 },
        //                 count: None,
        //             },
        //             BindGroupLayoutEntry {
        //                 binding: 1,
        //                 visibility: ShaderStages::COMPUTE,
        //                 ty: BindingType::Buffer {
        //                     ty: BufferBindingType::Storage { read_only: false },
        //                     has_dynamic_offset: true,
        //                     min_binding_size: BufferSize::new(12),
        //                 },
        //                 count: None,
        //             },
        //         ],
        //         label: Some("hanabi:update_particles_buffer_layout"),
        //     });

        trace!(
            "GpuSpawnerParams: min_size={}",
            GpuSpawnerParams::min_size()
        );
        let spawner_buffer_layout =
            render_device.create_bind_group_layout(&BindGroupLayoutDescriptor {
                entries: &[BindGroupLayoutEntry {
                    binding: 0,
                    visibility: ShaderStages::COMPUTE,
                    ty: BindingType::Buffer {
                        ty: BufferBindingType::Storage { read_only: false },
                        has_dynamic_offset: true,
                        min_binding_size: Some(GpuSpawnerParams::min_size()),
                    },
                    count: None,
                }],
                label: Some("hanabi:update_spawner_buffer_layout"),
            });

        trace!(
            "GpuRenderIndirect: min_size={}",
            GpuRenderIndirect::min_size()
        );
        let render_indirect_layout =
            render_device.create_bind_group_layout(&BindGroupLayoutDescriptor {
                entries: &[BindGroupLayoutEntry {
                    binding: 0,
                    visibility: ShaderStages::COMPUTE,
                    ty: BindingType::Buffer {
                        ty: BufferBindingType::Storage { read_only: false },
                        has_dynamic_offset: true,
                        min_binding_size: Some(GpuRenderIndirect::min_size()),
                    },
                    count: None,
                }],
                label: Some("hanabi:update_render_indirect_layout"),
            });

        // let pipeline_layout =
        // render_device.create_pipeline_layout(&PipelineLayoutDescriptor {
        //     label: Some("hanabi:update_pipeline_layout"),
        //     bind_group_layouts: &[
        //         &sim_params_layout,
        //         &particles_buffer_layout,
        //         &spawner_buffer_layout,
        //         &render_indirect_layout,
        //     ],
        //     push_constant_ranges: &[],
        // });

        Self {
            render_device: render_device.clone(),
            sim_params_layout,
            //particles_buffer_layout,
            spawner_buffer_layout,
            render_indirect_layout,
            //pipeline_layout,
        }
    }
}

#[derive(Default, Clone, Hash, PartialEq, Eq)]
pub(crate) struct ParticleUpdatePipelineKey {
    /// Compute shader, with snippets applied, but not preprocessed yet.
    shader: Handle<Shader>,
    /// Particle layout.
    particle_layout: ParticleLayout,
}

impl SpecializedComputePipeline for ParticlesUpdatePipeline {
    type Key = ParticleUpdatePipelineKey;

    fn specialize(&self, key: Self::Key) -> ComputePipelineDescriptor {
        trace!(
            "GpuParticle: layout.min_binding_size={}",
            key.particle_layout.min_binding_size()
        );
        let particles_buffer_layout =
            self.render_device
                .create_bind_group_layout(&BindGroupLayoutDescriptor {
                    entries: &[
                        BindGroupLayoutEntry {
                            binding: 0,
                            visibility: ShaderStages::COMPUTE,
                            ty: BindingType::Buffer {
                                ty: BufferBindingType::Storage { read_only: false },
                                has_dynamic_offset: true,
                                min_binding_size: Some(key.particle_layout.min_binding_size()),
                            },
                            count: None,
                        },
                        BindGroupLayoutEntry {
                            binding: 1,
                            visibility: ShaderStages::COMPUTE,
                            ty: BindingType::Buffer {
                                ty: BufferBindingType::Storage { read_only: false },
                                has_dynamic_offset: true,
                                min_binding_size: BufferSize::new(12),
                            },
                            count: None,
                        },
                    ],
                    label: Some("hanabi:update_particles_buffer_layout"),
                });

        ComputePipelineDescriptor {
            label: Some("hanabi:pipeline_update_compute".into()),
            layout: Some(vec![
                self.sim_params_layout.clone(),
                particles_buffer_layout,
                self.spawner_buffer_layout.clone(),
                self.render_indirect_layout.clone(),
            ]),
            shader: key.shader,
            shader_defs: vec![],
            entry_point: "main".into(),
        }
    }
}

#[derive(Resource)]
pub(crate) struct ParticlesRenderPipeline {
    render_device: RenderDevice,
    view_layout: BindGroupLayout,
    material_layout: BindGroupLayout,
}

impl FromWorld for ParticlesRenderPipeline {
    fn from_world(world: &mut World) -> Self {
        let world = world.cell();
        let render_device = world.get_resource::<RenderDevice>().unwrap();

        let view_layout = render_device.create_bind_group_layout(&BindGroupLayoutDescriptor {
            entries: &[BindGroupLayoutEntry {
                binding: 0,
                visibility: ShaderStages::VERTEX | ShaderStages::FRAGMENT,
                ty: BindingType::Buffer {
                    ty: BufferBindingType::Uniform,
                    has_dynamic_offset: true,
                    min_binding_size: Some(ViewUniform::min_size()),
                },
                count: None,
            }],
            label: Some("hanabi:view_layout_render"),
        });

        let material_layout = render_device.create_bind_group_layout(&BindGroupLayoutDescriptor {
            entries: &[
                BindGroupLayoutEntry {
                    binding: 0,
                    visibility: ShaderStages::FRAGMENT,
                    ty: BindingType::Texture {
                        multisampled: false,
                        sample_type: TextureSampleType::Float { filterable: true },
                        view_dimension: TextureViewDimension::D2,
                    },
                    count: None,
                },
                BindGroupLayoutEntry {
                    binding: 1,
                    visibility: ShaderStages::FRAGMENT,
                    ty: BindingType::Sampler(SamplerBindingType::Filtering),
                    count: None,
                },
            ],
            label: Some("hanabi:material_layout_render"),
        });

        Self {
            render_device: render_device.clone(),
            view_layout,
            material_layout,
        }
    }
}

#[cfg(all(feature = "2d", feature = "3d"))]
#[derive(Debug, Copy, Clone, PartialEq, Eq, Hash)]
enum PipelineMode {
    Camera2d,
    Camera3d,
}

#[derive(Clone, Hash, PartialEq, Eq)]
pub(crate) struct ParticleRenderPipelineKey {
    /// Render shader, with snippets applied, but not preprocessed yet.
    shader: Handle<Shader>,
    /// Particle layout.
    particle_layout: ParticleLayout,
    /// Key: PARTICLE_TEXTURE
    /// Define a texture sampled to modulate the particle color.
    /// This key requires the presence of UV coordinates on the particle
    /// vertices.
    particle_texture: Option<Handle<Image>>,
    /// For dual-mode configurations only, the actual mode of the current render
    /// pipeline. Otherwise the mode is implicitly determined by the active
    /// feature.
    #[cfg(all(feature = "2d", feature = "3d"))]
    pipeline_mode: PipelineMode,
    /// MSAA sample count.
    msaa_samples: u32,
    /// Is the camera using an HDR render target?
    hdr: bool,
}

impl Default for ParticleRenderPipelineKey {
    fn default() -> Self {
        Self {
            shader: Handle::weak(HandleId::new(Uuid::nil(), u64::MAX)),
            particle_layout: ParticleLayout::empty(),
            particle_texture: None,
            #[cfg(all(feature = "2d", feature = "3d"))]
            pipeline_mode: PipelineMode::Camera3d,
            msaa_samples: Msaa::default().samples,
            hdr: false,
        }
    }
}

impl SpecializedRenderPipeline for ParticlesRenderPipeline {
    type Key = ParticleRenderPipelineKey;

    fn specialize(&self, key: Self::Key) -> RenderPipelineDescriptor {
        // Base mandatory part of vertex buffer layout
        let vertex_buffer_layout = VertexBufferLayout {
            array_stride: 20,
            step_mode: VertexStepMode::Vertex,
            attributes: vec![
                //  @location(0) vertex_position: vec3<f32>
                VertexAttribute {
                    format: VertexFormat::Float32x3,
                    offset: 0,
                    shader_location: 0,
                },
                //  @location(1) vertex_uv: vec2<f32>
                VertexAttribute {
                    format: VertexFormat::Float32x2,
                    offset: 12,
                    shader_location: 1,
                },
                //  @location(1) vertex_color: u32
                // VertexAttribute {
                //     format: VertexFormat::Uint32,
                //     offset: 12,
                //     shader_location: 1,
                // },
                //  @location(2) vertex_velocity: vec3<f32>
                // VertexAttribute {
                //     format: VertexFormat::Float32x3,
                //     offset: 12,
                //     shader_location: 1,
                // },
                //  @location(3) vertex_uv: vec2<f32>
                // VertexAttribute {
                //     format: VertexFormat::Float32x2,
                //     offset: 28,
                //     shader_location: 3,
                // },
            ],
        };

        trace!(
            "GpuParticle: layout.min_binding_size={}",
            key.particle_layout.min_binding_size()
        );
        let particles_buffer_layout = self.render_device.create_bind_group_layout(
            &BindGroupLayoutDescriptor {
                entries: &[
                    BindGroupLayoutEntry {
                        binding: 0,
                        visibility: ShaderStages::VERTEX,
                        ty: BindingType::Buffer {
                            ty: BufferBindingType::Storage { read_only: true },
                            has_dynamic_offset: false,
                            min_binding_size: Some(key.particle_layout.min_binding_size()),
                        },
                        count: None,
                    },
                    BindGroupLayoutEntry {
                        binding: 1,
                        visibility: ShaderStages::VERTEX,
                        ty: BindingType::Buffer {
                            ty: BufferBindingType::Storage { read_only: true },
                            has_dynamic_offset: false,
                            min_binding_size: BufferSize::new(std::mem::size_of::<u32>() as u64),
                        },
                        count: None,
                    },
                    BindGroupLayoutEntry {
                        binding: 2,
                        visibility: ShaderStages::VERTEX,
                        ty: BindingType::Buffer {
                            ty: BufferBindingType::Storage { read_only: true },
                            has_dynamic_offset: true,
                            min_binding_size: Some(GpuDispatchIndirect::min_size()),
                        },
                        count: None,
                    },
                ],
                label: Some("hanabi:buffer_layout_render"),
            },
        );

        let mut layout = vec![self.view_layout.clone(), particles_buffer_layout];
        let mut shader_defs = vec![];

        // Key: PARTICLE_TEXTURE
        if key.particle_texture.is_some() {
            layout.push(self.material_layout.clone());
            shader_defs.push("PARTICLE_TEXTURE".to_string());
            // //  @location(1) vertex_uv: vec2<f32>
            // vertex_buffer_layout.attributes.push(VertexAttribute {
            //     format: VertexFormat::Float32x2,
            //     offset: 12,
            //     shader_location: 1,
            // });
            // vertex_buffer_layout.array_stride += 8;
        }

        #[cfg(all(feature = "2d", feature = "3d"))]
        let depth_stencil = match key.pipeline_mode {
            // Bevy's Transparent2d render phase doesn't support a depth-stencil buffer.
            PipelineMode::Camera2d => None,
            PipelineMode::Camera3d => Some(DepthStencilState {
                format: TextureFormat::Depth32Float,
                depth_write_enabled: false,
                // Bevy uses reverse-Z, so Greater really means closer
                depth_compare: CompareFunction::Greater,
                stencil: StencilState::default(),
                bias: DepthBiasState::default(),
            }),
        };

        #[cfg(all(feature = "2d", not(feature = "3d")))]
        let depth_stencil: Option<DepthStencilState> = None;

        #[cfg(all(feature = "3d", not(feature = "2d")))]
        let depth_stencil = Some(DepthStencilState {
            format: TextureFormat::Depth32Float,
            depth_write_enabled: false,
            // Bevy uses reverse-Z, so Greater really means closer
            depth_compare: CompareFunction::Greater,
            stencil: StencilState::default(),
            bias: DepthBiasState::default(),
        });

        let format = if key.hdr {
            ViewTarget::TEXTURE_FORMAT_HDR
        } else {
            TextureFormat::bevy_default()
        };

        // let particles_buffer_layout =
        //     render_device.create_bind_group_layout(&BindGroupLayoutDescriptor {
        //         entries: &[
        //             BindGroupLayoutEntry {
        //                 binding: 0,
        //                 visibility: ShaderStages::VERTEX,
        //                 ty: BindingType::Buffer {
        //                     ty: BufferBindingType::Storage { read_only: true },
        //                     has_dynamic_offset: false,
        //                     min_binding_size: Some(GpuParticle::min_size()),
        //                 },
        //                 count: None,
        //             },
        //             BindGroupLayoutEntry {
        //                 binding: 1,
        //                 visibility: ShaderStages::VERTEX,
        //                 ty: BindingType::Buffer {
        //                     ty: BufferBindingType::Storage { read_only: true },
        //                     has_dynamic_offset: false,
        //                     min_binding_size:
        // BufferSize::new(std::mem::size_of::<u32>() as u64),
        // },                 count: None,
        //             },
        //             BindGroupLayoutEntry {
        //                 binding: 2,
        //                 visibility: ShaderStages::VERTEX,
        //                 ty: BindingType::Buffer {
        //                     ty: BufferBindingType::Storage { read_only: true },
        //                     has_dynamic_offset: true,
        //                     min_binding_size: Some(GpuDispatchIndirect::min_size()),
        //                 },
        //                 count: None,
        //             },
        //         ],
        //         label: Some("hanabi:buffer_layout_render"),
        //     });

        RenderPipelineDescriptor {
            vertex: VertexState {
                shader: key.shader.clone(),
                entry_point: "vertex".into(),
                shader_defs: shader_defs.clone(),
                buffers: vec![vertex_buffer_layout],
            },
            fragment: Some(FragmentState {
                shader: key.shader,
                shader_defs,
                entry_point: "fragment".into(),
                targets: vec![Some(ColorTargetState {
                    format,
                    blend: Some(BlendState::ALPHA_BLENDING),
                    write_mask: ColorWrites::ALL,
                })],
            }),
            layout: Some(layout),
            primitive: PrimitiveState {
                front_face: FrontFace::Ccw,
                cull_mode: None,
                unclipped_depth: false,
                polygon_mode: PolygonMode::Fill,
                conservative: false,
                topology: PrimitiveTopology::TriangleList,
                strip_index_format: None,
            },
            depth_stencil,
            multisample: MultisampleState {
                count: key.msaa_samples,
                mask: !0,
                alpha_to_coverage_enabled: false,
            },
            label: Some("hanabi:pipeline_render".into()),
        }
    }
}

/// A single effect instance extracted from a [`ParticleEffect`] as a
/// render world item.
#[derive(Component)]
pub(crate) struct ExtractedEffect {
    /// Handle to the effect asset this instance is based on.
    /// The handle is weak to prevent refcount cycles and gracefully handle
    /// assets unloaded or destroyed after a draw call has been submitted.
    pub handle: Handle<EffectAsset>,
    /// Particle layout for the effect.
    pub particle_layout: ParticleLayout,
    /// Number of particles to spawn this frame for the effect.
    /// Obtained from calling [`Spawner::tick()`] on the source effect instance.
    ///
    /// [`Spawner::tick()`]: crate::Spawner::tick
    pub spawn_count: u32,
    /// Global transform of the effect origin, extracted from the
    /// [`GlobalTransform`].
    pub transform: Mat4,
    /// Constant acceleration applied to all particles.
    pub accel: Vec3,
    /// Force field applied to all particles in the "update" phase.
    force_field: [ForceFieldSource; ForceFieldSource::MAX_SOURCES],
    /// Particles tint to modulate with the texture image.
    pub color: Color,
    pub rect: Rect,
    // Texture to use for the sprites of the particles of this effect.
    //pub image: Handle<Image>,
    pub has_image: bool, // TODO -> use flags
    /// Texture to modulate the particle color.
    pub image_handle_id: HandleId,
    /// Init shader.
    pub init_shader: Handle<Shader>,
    /// Update shader.
    pub update_shader: Handle<Shader>,
    /// Render shader.
    pub render_shader: Handle<Shader>,
    /// Update position code.
    pub position_code: String,
    /// Update force field code.
    pub force_field_code: String,
    /// Update lifetime code.
    pub lifetime_code: String,
    /// For 2D rendering, the Z coordinate used as the sort key. Ignored for 3D
    /// rendering.
    pub z_sort_key_2d: FloatOrd,
}

/// Extracted data for newly-added [`ParticleEffect`] component requiring a new
/// GPU allocation.
pub(crate) struct AddedEffect {
    /// Entity with a newly-added [`ParticleEffect`] component.
    pub entity: Entity,
    /// Capacity of the effect (and therefore, the particle buffer), in number
    /// of particles.
    pub capacity: u32,
    /// Size in bytes of each particle.
    pub particle_layout: ParticleLayout,
    /// Handle of the effect asset.
    pub handle: Handle<EffectAsset>,
}

/// Collection of all extracted effects for this frame, inserted into the
/// render world as a render resource.
#[derive(Default, Resource)]
pub(crate) struct ExtractedEffects {
    /// Map of extracted effects from the entity the source [`ParticleEffect`]
    /// is on.
    pub effects: HashMap<Entity, ExtractedEffect>,
    /// Entites which had their [`ParticleEffect`] component removed.
    pub removed_effect_entities: Vec<Entity>,
    /// Newly added effects without a GPU allocation yet.
    pub added_effects: Vec<AddedEffect>,
}

#[derive(Default, Resource)]
pub(crate) struct EffectAssetEvents {
    pub images: Vec<AssetEvent<Image>>,
}

pub(crate) fn extract_effect_events(
    mut events: ResMut<EffectAssetEvents>,
    mut image_events: Extract<EventReader<AssetEvent<Image>>>,
) {
    trace!("extract_effect_events");

    let EffectAssetEvents { ref mut images } = *events;
    images.clear();

    for image in image_events.iter() {
        // AssetEvent: !Clone
        images.push(match image {
            AssetEvent::Created { handle } => AssetEvent::Created {
                handle: handle.clone_weak(),
            },
            AssetEvent::Modified { handle } => AssetEvent::Modified {
                handle: handle.clone_weak(),
            },
            AssetEvent::Removed { handle } => AssetEvent::Removed {
                handle: handle.clone_weak(),
            },
        });
    }
}

/// System extracting data for rendering of all active [`ParticleEffect`]
/// components.
///
/// Extract rendering data for all [`ParticleEffect`] components in the world
/// which are visible ([`ComputedVisibility::is_visible`] is `true`), and wrap
/// the data into a new [`ExtractedEffect`] instance added to the
/// [`ExtractedEffects`] resource.
pub(crate) fn extract_effects(
    time: Extract<Res<Time>>,
    effects: Extract<Res<Assets<EffectAsset>>>,
    _images: Extract<Res<Assets<Image>>>,
    mut query: Extract<
        ParamSet<(
            // All existing ParticleEffect components
            Query<(
                Entity,
                &ComputedVisibility,
                &ParticleEffect, /* TODO - Split EffectAsset::Spawner (desc) and
                                  * ParticleEffect::SpawnerData (runtime data), and init the
                                  * latter on component add without a need for the former */
                &GlobalTransform,
            )>,
            // Newly added ParticleEffect components
            Query<
                (Entity, &ParticleEffect),
                (
                    Added<ParticleEffect>,
                    With<ComputedVisibility>,
                    With<GlobalTransform>,
                ),
            >,
        )>,
    >,
    mut removed_effects_event_reader: Extract<EventReader<RemovedEffectsEvent>>,
    mut sim_params: ResMut<SimParams>,
    mut extracted_effects: ResMut<ExtractedEffects>,
) {
    trace!("extract_effects");

    // Save simulation params into render world
    let dt = time.delta_seconds();
    sim_params.time = time.elapsed_seconds_f64();
    sim_params.dt = dt;

    // Collect removed effects for later GPU data purge
    extracted_effects.removed_effect_entities =
        removed_effects_event_reader
            .iter()
            .fold(vec![], |mut acc, ev| {
                // FIXME - Need to clone because we can't consume the event, we only have
                // read-only access to the main world
                acc.append(&mut ev.entities.clone());
                acc
            });
    trace!(
        "Found {} removed entities.",
        extracted_effects.removed_effect_entities.len()
    );

    // Collect added effects for later GPU data allocation
    extracted_effects.added_effects = query
        .p1()
        .iter()
        .map(|(entity, effect)| {
            let handle = effect.handle.clone_weak();
            let asset = effects.get(&effect.handle).unwrap();
            let particle_layout = asset.particle_layout();
            assert!(
                particle_layout.size() > 0,
                "Invalid empty particle layout for effect '{}' on entity {:?}. Did you forget to add some modifier to the asset?",
                asset.name,
                entity
            );
            AddedEffect {
                entity,
                capacity: asset.capacity,
                particle_layout,
                handle,
            }
        })
        .collect();

    // Loop over all existing effects to update them
    for (entity, computed_visibility, effect, transform) in query.p0().iter_mut() {
        // Check if visible
        if !computed_visibility.is_visible() {
            continue;
        }

        // Check if shaders are configured
        let Some((init_shader, update_shader, render_shader)) = effect.get_configured_shaders() else {
            continue;
        };

        // TEMP - see tick_spawners()
        let spawn_count = effect.spawn_count;
        let accel = effect.accel;
        let force_field = effect.force_field;
        let position_code = effect.position_code.clone();
        let force_field_code = effect.force_field_code.clone();
        let lifetime_code = effect.lifetime_code.clone();

        // Check if asset is available, otherwise silently ignore
        let Some(asset) = effects.get(&effect.handle) else {
            trace!("EffectAsset not ready; skipping ParticleEffect instance on entity {:?}.", entity);
            continue;
        };

        let z_sort_key_2d = effect
            .z_layer_2d
            .map_or(FloatOrd(asset.z_layer_2d), |z_layer_2d| {
                FloatOrd(z_layer_2d)
            });

        let image_handle_id = asset
            .render_layout
            .particle_texture
            .clone()
            .unwrap_or(Handle::<Image>::default())
            .id();

        trace!(
            "Extracted instance of effect '{}' on entity {:?}: image_handle_id={:?}",
            asset.name,
            entity,
            image_handle_id
        );

        extracted_effects.effects.insert(
            entity,
            ExtractedEffect {
                handle: effect.handle.clone_weak(),
                particle_layout: asset.particle_layout().clone(),
                spawn_count,
                color: Color::RED, //effect.color,
                transform: transform.compute_matrix(),
                accel,
                force_field,
                rect: Rect {
                    min: Vec2::splat(-0.1),
                    max: Vec2::splat(0.1), // effect
                                           //.custom_size
                                           //.unwrap_or_else(|| Vec2::new(size.width as f32, size.height as f32)),
                },
                has_image: asset.render_layout.particle_texture.is_some(),
                image_handle_id,
                init_shader,
                update_shader,
                render_shader,
                position_code,
                force_field_code,
                lifetime_code,
                z_sort_key_2d,
            },
        );
    }
}

/// GPU representation of a single vertex of a particle mesh stored in a GPU
/// buffer.
#[repr(C)]
#[derive(Copy, Clone, Pod, Zeroable)]
struct GpuParticleVertex {
    /// Vertex position.
    pub position: [f32; 3],
    /// UV coordinates of vertex.
    pub uv: [f32; 2],
}

/// Global resource containing the GPU data to draw all the particle effects in
/// all views.
///
/// The resource is populated by [`prepare_effects()`] with all the effects to
/// render for the current frame, for all views in the frame, and consumed by
/// [`queue_effects()`] to actually enqueue the drawning commands to draw those
/// effects.
#[derive(Resource)]
pub(crate) struct EffectsMeta {
    /// Map from an entity with a [`ParticleEffect`] component attached to it,
    /// to the associated effect slice allocated in an [`EffectCache`].
    entity_map: HashMap<Entity, EffectCacheId>,
    /// Global effect cache for all effects in use.
    effect_cache: EffectCache,
    /// Bind group for the camera view, containing the camera projection and
    /// other uniform values related to the camera.
    view_bind_group: Option<BindGroup>,
    /// Bind group for the simulation parameters, like the current time and
    /// frame delta time.
    sim_params_bind_group: Option<BindGroup>,
    /// Bind group for the particles buffer itself.
    particles_bind_group: Option<BindGroup>,
    /// Bind group for the spawning parameters (number of particles to spawn
    /// this frame, ...).
    spawner_bind_group: Option<BindGroup>,
    /// Bind group #0 of the vfx_indirect shader, containing both the indirect
    /// compute dispatch and render buffers.
    dr_indirect_bind_group: Option<BindGroup>,
    /// Bind group #3 of the particles_init shader, containing the indirect
    /// render buffer.
    init_render_indirect_bind_group: Option<BindGroup>,
    /// Bind group #3 of the particles_update shader, containing the indirect
    /// render buffer.
    update_render_indirect_bind_group: Option<BindGroup>,

    sim_params_uniforms: UniformBuffer<SimParamsUniform>,
    spawner_buffer: AlignedBufferVec<GpuSpawnerParams>,
    dispatch_indirect_buffer: AlignedBufferVec<GpuDispatchIndirect>,
    render_dispatch_buffer: AlignedBufferVec<GpuRenderIndirect>,
    /// Unscaled vertices of the mesh of a single particle, generally a quad.
    /// The mesh is later scaled during rendering by the "particle size".
    // FIXME - This is a per-effect thing, unless we merge all meshes into a single buffer (makes
    // sense) but in that case we need a vertex slice too to know which mesh to draw per effect.
    vertices: BufferVec<GpuParticleVertex>,
    ///
    indirect_dispatch_pipeline: Option<ComputePipeline>,
    /// Size of [`GpuDispatchIndirect`] aligned to the contraint of
    /// [`WgpuLimits::min_storage_buffer_offset_alignment`].
    ///
    /// [`WgpuLimits::min_storage_buffer_offset_alignment`]: bevy::render::settings::WgpuLimits::min_storage_buffer_offset_alignment
    gpu_dispatch_indirect_aligned_size: Option<NonZeroU32>,
    /// Size of [`GpuRenderIndirect`] aligned to the contraint of
    /// [`WgpuLimits::min_storage_buffer_offset_alignment`].
    ///
    /// [`WgpuLimits::min_storage_buffer_offset_alignment`]: bevy::render::settings::WgpuLimits::min_storage_buffer_offset_alignment
    gpu_render_indirect_aligned_size: Option<NonZeroU32>,
}

impl EffectsMeta {
    pub fn new(device: RenderDevice) -> Self {
        let mut vertices = BufferVec::new(BufferUsages::VERTEX);
        for v in QUAD_VERTEX_POSITIONS {
            let uv = v.truncate() + 0.5;
            let v = *v * Vec3::new(1.0, 1.0, 1.0);
            vertices.push(GpuParticleVertex {
                position: v.into(),
                uv: uv.into(),
            });
        }

        // Ensure individual GpuSpawnerParams elements are properly aligned so they can
        // be addressed individually by the computer shaders.
        let item_align = device.limits().min_storage_buffer_offset_alignment as u64;
        trace!(
            "Aligning storage buffers to {} bytes as device limits requires.",
            item_align
        );

        Self {
            entity_map: HashMap::default(),
            effect_cache: EffectCache::new(device),
            view_bind_group: None,
            sim_params_bind_group: None,
            particles_bind_group: None,
            spawner_bind_group: None,
            dr_indirect_bind_group: None,
            init_render_indirect_bind_group: None,
            update_render_indirect_bind_group: None,
            sim_params_uniforms: UniformBuffer::default(),
            spawner_buffer: AlignedBufferVec::new(
                BufferUsages::STORAGE,
                NonZeroU64::new(item_align),
                Some("hanabi:buffer_spawner".to_string()),
            ),
            dispatch_indirect_buffer: AlignedBufferVec::new(
                BufferUsages::STORAGE | BufferUsages::INDIRECT,
                NonZeroU64::new(item_align),
                Some("hanabi:buffer_dispatch_indirect".to_string()),
            ),
            render_dispatch_buffer: AlignedBufferVec::new(
                BufferUsages::STORAGE | BufferUsages::INDIRECT,
                NonZeroU64::new(item_align),
                Some("hanabi:buffer_render_dispatch".to_string()),
            ),
            vertices,
            indirect_dispatch_pipeline: None,
            gpu_dispatch_indirect_aligned_size: None,
            gpu_render_indirect_aligned_size: None,
        }
    }

    /// Cache various GPU limits for later use.
    pub fn update_gpu_limits(&mut self, render_device: &RenderDevice) {
        let mut storage_buffer_align = None;

        if self.gpu_dispatch_indirect_aligned_size.is_none() {
            storage_buffer_align =
                NonZeroU32::new(render_device.limits().min_storage_buffer_offset_alignment);
            self.gpu_dispatch_indirect_aligned_size = NonZeroU32::new(next_multiple_of(
                GpuDispatchIndirect::min_size().get() as usize,
                storage_buffer_align.unwrap().get() as usize,
            ) as u32);
        }

        if self.gpu_render_indirect_aligned_size.is_none() {
            let align = storage_buffer_align
                .unwrap_or_else(|| {
                    NonZeroU32::new(render_device.limits().min_storage_buffer_offset_alignment)
                        .unwrap()
                })
                .get() as usize;
            self.gpu_render_indirect_aligned_size = NonZeroU32::new(next_multiple_of(
                GpuRenderIndirect::min_size().get() as usize,
                align,
            ) as u32);
        }

        trace!(
            "Aligns: gpu_dispatch_indirect_aligned_size={} gpu_render_indirect_aligned_size={}",
            self.gpu_dispatch_indirect_aligned_size.unwrap().get(),
            self.gpu_render_indirect_aligned_size.unwrap().get()
        );
    }

<<<<<<< HEAD
    /// Allocate newly-spawned effects and deallocate despawned ones.
=======
    /// Allocate internal resources for newly spawned effects, and deallocate
    /// them for just-removed ones.
>>>>>>> ab131ba6
    pub fn add_remove_effects(
        &mut self,
        mut added_effects: Vec<AddedEffect>,
        removed_effect_entities: Vec<Entity>,
        render_device: &RenderDevice,
        render_queue: &RenderQueue,
        effect_bind_groups: &mut ResMut<EffectBindGroups>,
    ) {
        // Deallocate GPU data for destroyed effect instances. This will automatically
        // drop any group where there is no more effect slice.
        trace!(
            "Removing {} despawned effects",
            removed_effect_entities.len()
        );
        for entity in &removed_effect_entities {
            trace!("Removing ParticleEffect on entity {:?}", entity);
            if let Some(id) = self.entity_map.remove(entity) {
                trace!(
                    "=> ParticleEffect on entity {:?} had cache ID {:?}, removing...",
                    entity,
                    id
                );
                if let Some(buffer_index) = self.effect_cache.remove(id) {
                    // Clear bind groups associated with the removed buffer
                    trace!(
                        "=> GPU buffer #{} gone, destroying its bind groups...",
                        buffer_index
                    );
                    effect_bind_groups.particle_buffers.remove(&buffer_index);
                }
            }
        }

        // FIXME - We delete a buffer above, and have a chance to immediatly re-create
        // it below. We should keep the GPU buffer around until the end of this method.
        // On the other hand, we should also be careful that allocated buffers need to
        // be tightly packed because 'vfx_indirect.wgsl' index them by buffer index in
        // order, so doesn't support offset.

        trace!("Adding {} newly spawned effects", added_effects.len());
        for added_effect in added_effects.drain(..) {
            let cache_id = self.effect_cache.insert(
                added_effect.handle,
                added_effect.capacity,
                &added_effect.particle_layout,
                //update_pipeline.pipeline.clone(),
                &render_queue,
            );

            let entity = added_effect.entity;
            self.entity_map.insert(entity, cache_id);

            // Note: those effects are already in extracted_effects.effects because
            // they were gathered by the same query as previously existing
            // ones, during extraction.

            // FIXME - Kind of brittle since the EffectCache doesn't know about those
            let index = cache_id.0 as usize;

            self //FIXME - Should be inside AlignedBufferVec<T>
                .dispatch_indirect_buffer
                .reserve(128, &render_device);
            while index >= self.dispatch_indirect_buffer.len() {
                self.dispatch_indirect_buffer
                    .push(GpuDispatchIndirect::default());
            }
            let di = &mut self.dispatch_indirect_buffer[index];
            di.x = 0;
            di.y = 1;
            di.z = 1;

            // FIXME - Think about batching those writes...
            // effects_meta
            //     .dispatch_indirect_buffer
            //     .write_element(index, &render_device, &render_queue);
            self.dispatch_indirect_buffer
                .write_buffer(&render_device, &render_queue);

            self //FIXME - Should be inside AlignedBufferVec<T>
                .render_dispatch_buffer
                .reserve(128, &render_device);
            while index >= self.render_dispatch_buffer.len() {
                self.render_dispatch_buffer
                    .push(GpuRenderIndirect::default());
            }
            let ri = &mut self.render_dispatch_buffer[index];
            ri.vertex_count = 6; // TODO
            ri.instance_count = 0;
            ri.base_index = 0;
            ri.vertex_offset = 0;
            ri.base_instance = 0;
            ri.alive_count = 0;
            ri.dead_count = added_effect.capacity;
            ri.max_spawn = added_effect.capacity;
            ri.ping = 0;
            ri.max_update = 0;

            // FIXME - Think about batching those writes...
            // effects_meta
            //     .render_dispatch_buffer
            //     .write_element(index, &render_device, &render_queue);
            self.render_dispatch_buffer
                .write_buffer(&render_device, &render_queue);
        }
    }
}

const QUAD_VERTEX_POSITIONS: &[Vec3] = &[
    Vec3::from_array([-0.5, -0.5, 0.0]),
    Vec3::from_array([0.5, 0.5, 0.0]),
    Vec3::from_array([-0.5, 0.5, 0.0]),
    Vec3::from_array([-0.5, -0.5, 0.0]),
    Vec3::from_array([0.5, -0.5, 0.0]),
    Vec3::from_array([0.5, 0.5, 0.0]),
];

bitflags! {
    struct LayoutFlags: u32 {
        const NONE = 0;
        const PARTICLE_TEXTURE = 0b00000001;
    }
}

impl Default for LayoutFlags {
    fn default() -> Self {
        Self::NONE
    }
}

/// A batch of multiple instances of the same effect, rendered all together to
/// reduce GPU shader permutations and draw call overhead.
#[derive(Debug, Component)]
pub(crate) struct EffectBatch {
    /// Index of the GPU effect buffer effects in this batch are contained in.
    buffer_index: u32,
    /// Index of the first Spawner of the effects in the batch.
    spawner_base: u32,
    /// Number of particles to spawn/init this frame.
    spawn_count: u32,
    /// Particle layout.
    particle_layout: ParticleLayout,
    /// Slice of particles in the GPU effect buffer for the entire batch.
    slice: Range<u32>,
    /// Handle of the underlying effect asset describing the effect.
    handle: Handle<EffectAsset>,
    /// Flags describing the render layout.
    layout_flags: LayoutFlags,
    /// Texture to modulate the particle color.
    image_handle_id: HandleId,
    /// Configured shader used for the particle init of this batch.
    init_shader: Handle<Shader>,
    /// Configured shader used for the particle updating of this batch.
    update_shader: Handle<Shader>,
    /// Configured shader used for the particle rendering of this batch.
    render_shader: Handle<Shader>,
    /// Update position code.
    position_code: String,
    /// Update force field code.
    force_field_code: String,
    /// Update lifetime code.
    lifetime_code: String,
    /// Init compute pipeline specialized for this batch.
    init_pipeline_id: CachedComputePipelineId,
    /// Update compute pipeline specialized for this batch.
    update_pipeline_id: CachedComputePipelineId,
    /// For 2D rendering, the Z coordinate used as the sort key. Ignored for 3D
    /// rendering.
    z_sort_key_2d: FloatOrd,
    /// Entities holding the source [`ParticleEffect`] instances which were
    /// batched into this single batch. Used to determine visibility per view.
    entities: Vec<u32>,
}

pub(crate) fn prepare_effects(
    mut commands: Commands,
    sim_params: Res<SimParams>,
    render_device: Res<RenderDevice>,
    render_queue: Res<RenderQueue>,
    mut pipeline_cache: ResMut<PipelineCache>,
    dispatch_indirect_pipeline: Res<DispatchIndirectPipeline>,
    init_pipeline: Res<ParticlesInitPipeline>,
    update_pipeline: Res<ParticlesUpdatePipeline>,
    mut specialized_init_pipelines: ResMut<SpecializedComputePipelines<ParticlesInitPipeline>>,
    mut specialized_update_pipelines: ResMut<SpecializedComputePipelines<ParticlesUpdatePipeline>>,
    //update_pipeline: Res<ParticlesUpdatePipeline>, // TODO move update_pipeline.pipeline to
    // EffectsMeta
    mut effects_meta: ResMut<EffectsMeta>,
    mut extracted_effects: ResMut<ExtractedEffects>,
    mut effect_bind_groups: ResMut<EffectBindGroups>,
) {
    trace!("prepare_effects");

    effects_meta.update_gpu_limits(&render_device);

    // Allocate spawner buffer if needed
    //if effects_meta.spawner_buffer.is_empty() {
    //    effects_meta.spawner_buffer.push(GpuSpawnerParams::default());
    //}

    // Write vertices (TODO - lazily once only)
    effects_meta
        .vertices
        .write_buffer(&render_device, &render_queue);

    effects_meta.indirect_dispatch_pipeline = Some(dispatch_indirect_pipeline.pipeline.clone());

    // Allocate new effects, deallocate removed ones
    let removed_effect_entities = std::mem::take(&mut extracted_effects.removed_effect_entities);
    for entity in &removed_effect_entities {
        extracted_effects.effects.remove(entity);
    }
    effects_meta.add_remove_effects(
        std::mem::take(&mut extracted_effects.added_effects),
        removed_effect_entities,
        &render_device,
        &render_queue,
        &mut effect_bind_groups,
    );

    // // sort first by z and then by handle. this ensures that, when possible,
    // batches span multiple z layers // batches won't span z-layers if there is
    // another batch between them extracted_effects.effects.sort_by(|a, b| {
    //     match FloatOrd(a.transform.w_axis[2]).cmp(&FloatOrd(b.transform.
    // w_axis[2])) {         Ordering::Equal => a.handle.cmp(&b.handle),
    //         other => other,
    //     }
    // });

    // Get the effect-entity mapping
    let mut effect_entity_list = extracted_effects
        .effects
        .iter()
        .map(|(entity, extracted_effect)| {
            let id = *effects_meta.entity_map.get(entity).unwrap();
            let slice = effects_meta.effect_cache.get_slice(id);
            (entity.index(), slice, extracted_effect, id.0 as u32)
        })
        .collect::<Vec<_>>();
    trace!("Collected {} extracted effects", effect_entity_list.len());

    // Sort first by effect buffer, then by slice range (see EffectSlice)
    effect_entity_list.sort_by(|a, b| a.1.cmp(&b.1));

    // Loop on all extracted effects in order
    effects_meta.spawner_buffer.clear();
    let mut spawner_base = 0;
    let mut spawn_count = 0;
    let mut particle_layout = ParticleLayout::empty();
    let mut current_buffer_index = u32::MAX;
    let mut asset: Handle<EffectAsset> = Default::default();
    let mut layout_flags = LayoutFlags::NONE;
    let mut image_handle_id: HandleId = HandleId::default::<Image>();
    let mut init_shader: Handle<Shader> = Default::default();
    let mut update_shader: Handle<Shader> = Default::default();
    let mut render_shader: Handle<Shader> = Default::default();
    let mut start = 0;
    let mut end = 0;
    let mut num_emitted = 0;
    let mut position_code = String::default();
    let mut force_field_code = String::default();
    let mut lifetime_code = String::default();
    let mut init_pipeline_id = CachedComputePipelineId::INVALID;
    let mut update_pipeline_id = CachedComputePipelineId::INVALID;
    let mut z_sort_key_2d = FloatOrd(f32::NAN);
    let mut entities = Vec::<u32>::with_capacity(4);
    for (entity_index, slice, extracted_effect, effect_index) in effect_entity_list {
        let buffer_index = slice.group_index;
        let range = slice.slice;
        layout_flags = if extracted_effect.has_image {
            LayoutFlags::PARTICLE_TEXTURE
        } else {
            LayoutFlags::NONE
        };
        image_handle_id = extracted_effect.image_handle_id;
        trace!(
            "Effect: buffer #{} | range {:?} | z_sort_key_2d {:?}",
            buffer_index,
            range,
            extracted_effect.z_sort_key_2d
        );

        // Check the buffer the effect is in
        assert!(buffer_index >= current_buffer_index || current_buffer_index == u32::MAX);
        // FIXME - This breaks batches in 3D even though the Z sort key is only for 2D.
        // Do we need separate batches for 2D and 3D? :'(
        if current_buffer_index != buffer_index
            || z_sort_key_2d != extracted_effect.z_sort_key_2d
            || particle_layout != extracted_effect.particle_layout
        {
            if current_buffer_index != buffer_index {
                trace!(
                    "+ New buffer! ({} -> {})",
                    current_buffer_index,
                    buffer_index
                );
            } else {
                trace!(
                    "+ New Z sort key! ({:?} -> {:?})",
                    z_sort_key_2d,
                    extracted_effect.z_sort_key_2d
                );
            }
            // Commit previous buffer if any
            if current_buffer_index != u32::MAX {
                // Record open batch if any
                trace!("+ Prev: {} - {}", start, end);
                if end > start {
                    assert_ne!(asset, Handle::<EffectAsset>::default());
                    assert!(particle_layout.size() > 0);
                    trace!(
                        "Emit batch: buffer #{} | spawner_base {} | spawn_count {} | slice {:?} | particle_layout {:?} | init_shader {:?} | update_shader {:?} | render_shader {:?} | z_sort_key_2d {:?} | entities {}",
                        current_buffer_index,
                        spawner_base,
                        spawn_count,
                        start..end,
                        particle_layout,
                        init_shader,
                        update_shader,
                        render_shader,
                        z_sort_key_2d,
                        entities.len(),
                    );
                    commands.spawn(EffectBatch {
                        buffer_index: current_buffer_index,
                        spawner_base: spawner_base as u32,
                        spawn_count,
                        slice: start..end,
                        particle_layout: std::mem::take(&mut particle_layout),
                        handle: asset.clone_weak(),
                        layout_flags,
                        image_handle_id,
                        init_shader: init_shader.clone(),
                        update_shader: update_shader.clone(),
                        render_shader: render_shader.clone(),
                        position_code: position_code.clone(),
                        force_field_code: force_field_code.clone(),
                        lifetime_code: lifetime_code.clone(),
                        init_pipeline_id,
                        update_pipeline_id,
                        z_sort_key_2d,
                        entities: std::mem::take(&mut entities),
                    });
                    num_emitted += 1;
                }
            }

            // Move to next buffer
            current_buffer_index = buffer_index;
            start = 0;
            end = 0;
            spawner_base = effects_meta.spawner_buffer.len();
            trace!("+ New spawner_base = {}", spawner_base);
            // Each effect buffer contains effect instances with a compatible layout
            // FIXME - Currently this means same effect asset, so things are easier...
            asset = extracted_effect.handle.clone_weak();
            particle_layout = slice.particle_layout.clone();
            z_sort_key_2d = extracted_effect.z_sort_key_2d;
        }

        assert_ne!(asset, Handle::<EffectAsset>::default());

        // Specialize the init pipeline based on the effect
        trace!(
            "Specializing compute pipeline: init_shader={:?} particle_layout={:?}",
            extracted_effect.init_shader,
            extracted_effect.particle_layout
        );
        init_pipeline_id = specialized_init_pipelines.specialize(
            &mut pipeline_cache,
            &init_pipeline,
            ParticleInitPipelineKey {
                shader: extracted_effect.init_shader.clone(),
                particle_layout: extracted_effect.particle_layout.clone(),
            },
        );
        trace!("Init pipeline specialized: id={:?}", init_pipeline_id);

        // Specialize the compute pipeline based on the effect
        trace!(
            "Specializing compute pipeline: update_shader={:?} particle_layout={:?}",
            extracted_effect.update_shader,
            extracted_effect.particle_layout
        );
        update_pipeline_id = specialized_update_pipelines.specialize(
            &mut pipeline_cache,
            &update_pipeline,
            ParticleUpdatePipelineKey {
                shader: extracted_effect.update_shader.clone(),
                particle_layout: extracted_effect.particle_layout.clone(),
            },
        );
        trace!("Update pipeline specialized: id={:?}", update_pipeline_id);

        init_shader = extracted_effect.init_shader.clone();
        trace!("init_shader = {:?}", init_shader);

        update_shader = extracted_effect.update_shader.clone();
        trace!("update_shader = {:?}", update_shader);

        render_shader = extracted_effect.render_shader.clone();
        trace!("render_shader = {:?}", render_shader);

        trace!("particle_layout = {:?}", slice.particle_layout);

        position_code = extracted_effect.position_code.clone();
        trace!("position_code = {}", position_code);

        force_field_code = extracted_effect.force_field_code.clone();
        trace!("force_field_code = {}", force_field_code);

        lifetime_code = extracted_effect.lifetime_code.clone();
        trace!("lifetime_code = {}", lifetime_code);

        trace!("z_sort_key_2d = {:?}", z_sort_key_2d);

        // FIXME - This overwrites the value of the previous effect if > 1 are batched
        // together!
        spawn_count = extracted_effect.spawn_count;
        trace!("spawn_count = {}", spawn_count);

        entities.push(entity_index);

        // extract the force field and turn it into a struct that is compliant with
        // GPU use, namely GpuForceFieldSource
        let mut extracted_force_field =
            [GpuForceFieldSource::default(); ForceFieldSource::MAX_SOURCES];
        for (i, ff) in extracted_effect.force_field.iter().enumerate() {
            extracted_force_field[i] = (*ff).into();
        }

        // Prepare the spawner block for the current slice
        // FIXME - This is once per EFFECT/SLICE, not once per BATCH, so indeed this is
        // spawner_BASE, and need an array of them in the compute shader!!!!!!!!!!!!!!
        let tr = extracted_effect.transform.transpose().to_cols_array();
        let spawner_params = GpuSpawnerParams {
            spawn: extracted_effect.spawn_count as i32,
            count: 0,
            transform: [
                tr[0], tr[1], tr[2], tr[3], tr[4], tr[5], tr[6], tr[7], tr[8], tr[9], tr[10],
                tr[11],
            ],
            accel: extracted_effect.accel,
            force_field: extracted_force_field, // extracted_effect.force_field,
            seed: random::<u32>(),
            effect_index,
        };
        trace!("spawner_params = {:?}", spawner_params);
        effects_meta.spawner_buffer.push(spawner_params);

        trace!("slice = {}-{} | prev end = {}", range.start, range.end, end);
        if (range.start > end) || (particle_layout != slice.particle_layout) {
            // Discontinuous slices; create a new batch
            if end > start {
                // Record the previous batch
                assert_ne!(asset, Handle::<EffectAsset>::default());
                assert!(particle_layout.size() > 0);
                trace!(
                    "Emit batch: buffer #{} | spawner_base {} | spawn_count {} | slice {:?} | particle_layout {:?} | update_shader {:?} | render_shader {:?} | entities {}",
                    buffer_index,
                    spawner_base,
                    spawn_count,
                    start..end,
                    particle_layout,
                    update_shader,
                    render_shader,
                    entities.len(),
                );
                commands.spawn(EffectBatch {
                    buffer_index,
                    spawner_base: spawner_base as u32,
                    spawn_count,
                    slice: start..end,
                    particle_layout: std::mem::take(&mut particle_layout),
                    handle: asset.clone_weak(),
                    layout_flags,
                    image_handle_id,
                    init_shader: init_shader.clone(),
                    update_shader: update_shader.clone(),
                    render_shader: render_shader.clone(),
                    position_code: position_code.clone(),
                    force_field_code: force_field_code.clone(),
                    lifetime_code: lifetime_code.clone(),
                    init_pipeline_id,
                    update_pipeline_id,
                    z_sort_key_2d,
                    entities: std::mem::take(&mut entities),
                });
                num_emitted += 1;
            }
            start = range.start;
            particle_layout = slice.particle_layout.clone();
        }
        end = range.end;
    }

    // Record last open batch if any
    if end > start {
        assert_ne!(asset, Handle::<EffectAsset>::default());
        assert!(particle_layout.size() > 0);
        trace!(
            "Emit LAST batch: buffer #{} | spawner_base {} | spawn_count{} | slice {:?} | particle_layout {:?} | update_shader {:?} | render_shader {:?} | entities {}",
            current_buffer_index,
            spawner_base,
            spawn_count,
            start..end,
            particle_layout,
            update_shader,
            render_shader,
            entities.len(),
        );
        commands.spawn(EffectBatch {
            buffer_index: current_buffer_index,
            spawner_base: spawner_base as u32,
            spawn_count,
            slice: start..end,
            particle_layout,
            handle: asset.clone_weak(),
            layout_flags,
            image_handle_id,
            init_shader,
            update_shader,
            render_shader,
            position_code,
            force_field_code,
            lifetime_code,
            init_pipeline_id,
            update_pipeline_id,
            z_sort_key_2d,
            entities,
        });
        num_emitted += 1;
    }
    trace!(
        "Emitted {} buffers, spawner_buffer len = {}",
        num_emitted,
        effects_meta.spawner_buffer.len()
    );

    // Write the entire spawner buffer for this frame, for all effects combined
    effects_meta
        .spawner_buffer
        .write_buffer(&render_device, &render_queue);

    // Allocate simulation uniform if needed
    //if effects_meta.sim_params_uniforms.is_empty() {
    effects_meta
        .sim_params_uniforms
        .set(SimParamsUniform::default());
    //}

    // Update simulation parameters
    {
        let sim_params_uni = effects_meta.sim_params_uniforms.get_mut();
        let sim_params = *sim_params;
        *sim_params_uni = sim_params.into();

        sim_params_uni.num_effects = num_emitted;

        let storage_align = render_device.limits().min_storage_buffer_offset_alignment; // TODO - cache this
        sim_params_uni.render_stride = next_multiple_of(
            GpuRenderIndirect::min_size().get() as usize,
            storage_align as usize,
        ) as u32;
        sim_params_uni.dispatch_stride = next_multiple_of(
            GpuDispatchIndirect::min_size().get() as usize,
            storage_align as usize,
        ) as u32;

        trace!(
                "Simulation parameters: time={} dt={} num_effects={} render_stride={} dispatch_stride={}",
                sim_params_uni.time,
                sim_params_uni.dt,
                sim_params_uni.num_effects,
                sim_params_uni.render_stride,
                sim_params_uni.dispatch_stride
            );
    }
    effects_meta
        .sim_params_uniforms
        .write_buffer(&render_device, &render_queue);
}

/// Per-buffer bind groups for the GPU particle buffer.
pub(crate) struct BufferBindGroups {
    /// Bind group for the init shader.
    init: BindGroup,
    /// Bind group for the update shader.
    update: BindGroup,
    /// Bind group for the render shader.
    render: BindGroup,
}

#[derive(Default, Resource)]
pub(crate) struct EffectBindGroups {
    /// Bind groups #0 for indirect dispatch shader.
    indirect_dispatch_indirect_dispatch: Option<BindGroup>,
    indirect_dispatch_indirect_dispatch_buffer: Option<Buffer>,
    /// Bind group for GpuRenderIndirect for init shader.
    init_render_indirect_bind_group: Option<BindGroup>,
    /// Bind groups for GpuRenderIndirect for update shader.
    update_render_indirect_bind_group: Option<BindGroup>,
    /// Map from buffer index to its bind groups.
    particle_buffers: HashMap<u32, BufferBindGroups>,
    ///
    images: HashMap<Handle<Image>, BindGroup>,
}

impl EffectBindGroups {
    pub fn particle_init(&self, buffer_index: u32) -> Option<&BindGroup> {
        self.particle_buffers.get(&buffer_index).map(|bg| &bg.init)
    }

    pub fn particle_update(&self, buffer_index: u32) -> Option<&BindGroup> {
        self.particle_buffers
            .get(&buffer_index)
            .map(|bg| &bg.update)
    }

    pub fn particle_render(&self, buffer_index: u32) -> Option<&BindGroup> {
        self.particle_buffers
            .get(&buffer_index)
            .map(|bg| &bg.render)
    }
}

#[derive(SystemParam)]
pub(crate) struct QueueEffectsReadOnlyParams<'w, 's> {
    #[cfg(feature = "2d")]
    draw_functions_2d: Res<'w, DrawFunctions<Transparent2d>>,
    #[cfg(feature = "3d")]
    draw_functions_3d: Res<'w, DrawFunctions<Transparent3d>>,
    dispatch_indirect_pipeline: Res<'w, DispatchIndirectPipeline>,
    init_pipeline: Res<'w, ParticlesInitPipeline>,
    update_pipeline: Res<'w, ParticlesUpdatePipeline>,
    render_pipeline: Res<'w, ParticlesRenderPipeline>,
    #[system_param(ignore)]
    marker: PhantomData<&'s usize>,
}

#[allow(clippy::too_many_arguments)]
pub(crate) fn queue_effects(
    #[cfg(feature = "2d")] mut views_2d: Query<(
        &mut RenderPhase<Transparent2d>,
        &VisibleEntities,
        &ExtractedView,
    )>,
    #[cfg(feature = "3d")] mut views_3d: Query<(
        &mut RenderPhase<Transparent3d>,
        &VisibleEntities,
        &ExtractedView,
    )>,
    mut effects_meta: ResMut<EffectsMeta>,
    render_device: Res<RenderDevice>,
    view_uniforms: Res<ViewUniforms>,
    mut specialized_render_pipelines: ResMut<SpecializedRenderPipelines<ParticlesRenderPipeline>>,
    mut pipeline_cache: ResMut<PipelineCache>,
    mut effect_bind_groups: ResMut<EffectBindGroups>,
    gpu_images: Res<RenderAssets<Image>>,
    effect_batches: Query<(Entity, &mut EffectBatch)>,
    events: Res<EffectAssetEvents>,
    read_params: QueueEffectsReadOnlyParams,
    msaa: Res<Msaa>,
) {
    trace!("queue_effects");

    // If an image has changed, the GpuImage has (probably) changed
    for event in &events.images {
        match event {
            AssetEvent::Created { .. } => None,
            AssetEvent::Modified { handle } => {
                trace!("Destroy bind group of modified image asset {:?}", handle);
                effect_bind_groups.images.remove(handle)
            }
            AssetEvent::Removed { handle } => {
                trace!("Destroy bind group of removed image asset {:?}", handle);
                effect_bind_groups.images.remove(handle)
            }
        };
    }

    // Get the binding for the ViewUniform, the uniform data structure containing
    // the Camera data for the current view.
    let view_binding = match view_uniforms.uniforms.binding() {
        Some(view_binding) => view_binding,
        None => {
            return;
        }
    };

    if effects_meta.spawner_buffer.buffer().is_none() {
        // No spawners are active
        return;
    }

    // Create the bind group for the camera/view parameters
    effects_meta.view_bind_group = Some(render_device.create_bind_group(&BindGroupDescriptor {
        entries: &[BindGroupEntry {
            binding: 0,
            resource: view_binding,
        }],
        label: Some("hanabi:bind_group_camera_view"),
        layout: &read_params.render_pipeline.view_layout,
    }));

    // Create the bind group for the global simulation parameters
    effects_meta.sim_params_bind_group =
        Some(render_device.create_bind_group(&BindGroupDescriptor {
            entries: &[BindGroupEntry {
                binding: 0,
                resource: effects_meta.sim_params_uniforms.binding().unwrap(),
            }],
            label: Some("hanabi:bind_group_sim_params"),
            layout: &read_params.update_pipeline.sim_params_layout, /* FIXME - Shared with
                                                                     * vfx_update, is that OK? */
        }));

    // Create the bind group for the spawner parameters
    // FIXME - This is shared by init and update; should move
    // "update_pipeline.spawner_buffer_layout" out of "update_pipeline"
    effects_meta.spawner_bind_group = Some(render_device.create_bind_group(&BindGroupDescriptor {
        entries: &[BindGroupEntry {
            binding: 0,
            resource: BindingResource::Buffer(BufferBinding {
                buffer: effects_meta.spawner_buffer.buffer().unwrap(),
                offset: 0,
                // TODO - should bind N consecutive structs for batching
                size: Some(GpuSpawnerParams::min_size()),
            }),
        }],
        label: Some("hanabi:bind_group_spawner_buffer"),
        layout: &read_params.update_pipeline.spawner_buffer_layout, /* FIXME - Shared with init,
                                                                     * is that OK? */
    }));

    // Create the bind group for the indirect dispatch of all effects
    effects_meta.dr_indirect_bind_group = Some(
        render_device.create_bind_group(&BindGroupDescriptor {
            entries: &[
                BindGroupEntry {
                    binding: 0,
                    resource: BindingResource::Buffer(BufferBinding {
                        buffer: effects_meta.render_dispatch_buffer.buffer().unwrap(),
                        offset: 0,
                        size: None, //NonZeroU64::new(256), // Some(GpuRenderIndirect::min_size()),
                    }),
                },
                BindGroupEntry {
                    binding: 1,
                    resource: BindingResource::Buffer(BufferBinding {
                        buffer: effects_meta.dispatch_indirect_buffer.buffer().unwrap(),
                        offset: 0,
                        size: None, //NonZeroU64::new(256), // Some(GpuDispatchIndirect::min_size()),
                    }),
                },
            ],
            label: Some("hanabi:bind_group_vfx_indirect_dr_indirect"),
            layout: &read_params
                .dispatch_indirect_pipeline
                .dispatch_indirect_layout,
        }),
    );

    // Create the bind group for the indirect render buffer use in the init shader
    effects_meta.init_render_indirect_bind_group =
        Some(render_device.create_bind_group(&BindGroupDescriptor {
            entries: &[BindGroupEntry {
                binding: 0,
                resource: BindingResource::Buffer(BufferBinding {
                    buffer: effects_meta.render_dispatch_buffer.buffer().unwrap(),
                    offset: 0,
                    size: Some(GpuRenderIndirect::min_size()),
                }),
            }],
            label: Some("hanabi:bind_group_init_render_dispatch"),
            layout: &read_params.init_pipeline.render_indirect_layout,
        }));

    // Create the bind group for the indirect render buffer use in the update shader
    effects_meta.update_render_indirect_bind_group =
        Some(render_device.create_bind_group(&BindGroupDescriptor {
            entries: &[BindGroupEntry {
                binding: 0,
                resource: BindingResource::Buffer(BufferBinding {
                    buffer: effects_meta.render_dispatch_buffer.buffer().unwrap(),
                    offset: 0,
                    size: Some(GpuRenderIndirect::min_size()),
                }),
            }],
            label: Some("hanabi:bind_group_update_render_dispatch"),
            layout: &read_params.update_pipeline.render_indirect_layout,
        }));

    // Make a copy of the buffer ID before borrowing effects_meta mutably in the
    // loop below
    let indirect_buffer = effects_meta
        .dispatch_indirect_buffer
        .buffer()
        .unwrap()
        .clone();

    // Create the per-effect bind groups
    trace!("Create per-effect bind groups...");
    for (buffer_index, buffer) in effects_meta
        .effect_cache
        .buffers_mut()
        .iter_mut()
        .enumerate()
    {
        let Some(buffer) = buffer else {
            trace!(
                "Effect buffer index #{} has no allocated EffectBuffer, skipped.",
                buffer_index
            );
            continue;
        };

        // Ensure all effect groups have a bind group for the entire buffer of the
        // group, since the update phase runs on an entire group/buffer at once,
        // with all the effect instances in it batched together.
        trace!("effect particle buffer_index=#{}", buffer_index);
        effect_bind_groups
            .particle_buffers
            .entry(buffer_index as u32)
            .or_insert_with(|| {
                trace!(
                    "Create new particle bind group for buffer_index={}",
                    buffer_index
                );

                let init = render_device.create_bind_group(&BindGroupDescriptor {
                    entries: &[
                        BindGroupEntry {
                            binding: 0,
                            resource: buffer.max_binding(),
                        },
                        BindGroupEntry {
                            binding: 1,
                            resource: buffer.indirect_max_binding(),
                        },
                    ],
                    label: Some(&format!(
                        "hanabi:bind_group_init_vfx{}_particles",
                        buffer_index
                    )),
<<<<<<< HEAD
                    layout: buffer.particle_layout_bind_group(),
                })
            });
=======
                    layout: &read_params.init_pipeline.particles_buffer_layout,
                });
>>>>>>> ab131ba6

                // FIXME - Same as init above; reuse?
                let update = render_device.create_bind_group(&BindGroupDescriptor {
                    entries: &[
                        BindGroupEntry {
                            binding: 0,
                            resource: buffer.max_binding(),
                        },
                        BindGroupEntry {
                            binding: 1,
                            resource: buffer.indirect_max_binding(),
                        },
                    ],
                    label: Some(&format!(
                        "hanabi:bind_group_update_vfx{}_particles",
                        buffer_index
                    )),
<<<<<<< HEAD
                    layout: buffer.particle_layout_bind_group(),
                })
            });
=======
                    layout: &read_params.update_pipeline.particles_buffer_layout,
                });
>>>>>>> ab131ba6

                let render = render_device.create_bind_group(&BindGroupDescriptor {
                    entries: &[
                        BindGroupEntry {
                            binding: 0,
                            resource: buffer.max_binding(),
                        },
                        BindGroupEntry {
                            binding: 1,
                            resource: buffer.indirect_max_binding(),
                        },
                        BindGroupEntry {
                            binding: 2,
                            resource: BindingResource::Buffer(BufferBinding {
                                buffer: &indirect_buffer,
                                offset: 0,
                                size: Some(GpuDispatchIndirect::min_size()),
                            }),
                        },
                    ],
                    label: Some(&format!(
                        "hanabi:bind_group_render_vfx{}_particles",
                        buffer_index
                    )),
<<<<<<< HEAD
                    layout: buffer.particle_layout_bind_group_with_dispatch(),
                })
=======
                    layout: &read_params.render_pipeline.particles_buffer_layout,
                });

                BufferBindGroups {
                    init,
                    update,
                    render,
                }
>>>>>>> ab131ba6
            });
    }

    // Loop over all 2D cameras/views that need to render effects
    #[cfg(feature = "2d")]
    {
        let draw_effects_function_2d = read_params
            .draw_functions_2d
            .read()
            .get_id::<DrawEffects>()
            .unwrap();
        for (mut transparent_phase_2d, visible_entities, view) in views_2d.iter_mut() {
            trace!("Process new Transparent2d view");

            let view_entities: Vec<u32> = visible_entities
                .entities
                .iter()
                .map(|e| e.index())
                .collect();

            // For each view, loop over all the effect batches to determine if the effect
            // needs to be rendered for that view, and enqueue a view-dependent
            // batch if so.
            for (entity, batch) in effect_batches.iter() {
                trace!(
                    "Process batch entity={:?} buffer_index={} spawner_base={} slice={:?}",
                    entity,
                    batch.buffer_index,
                    batch.spawner_base,
                    batch.slice
                );

                // Check if batch contains any entity visible in the current view. Otherwise we
                // can skip the entire batch. Note: This is O(n^2) but (unlike
                // the Sprite renderer this is inspired from) we don't expect more than
                // a handful of particle effect instances, so would rather not pay the memory
                // cost of a FixedBitSet for the sake of an arguable speed-up.
                // TODO - Profile to confirm.
                let mut has_visible_entity = false;
                for index in &view_entities {
                    // Larger loop outside, smaller one inside.
                    if batch.entities.contains(index) {
                        has_visible_entity = true;
                        break;
                    }
                }
                if !has_visible_entity {
                    continue;
                }

                // FIXME - We draw the entire batch, but part of it may not be visible in this
                // view! We should re-batch for the current view specifically!

                // Ensure the particle texture is available as a GPU resource and create a bind
                // group for it
                let particle_texture = if batch.layout_flags.contains(LayoutFlags::PARTICLE_TEXTURE)
                {
                    let image_handle = Handle::weak(batch.image_handle_id);
                    if effect_bind_groups.images.get(&image_handle).is_none() {
                        trace!(
                            "Batch buffer #{} slice={:?} has missing GPU image bind group, creating...",
                            batch.buffer_index,
                            batch.slice
                        );
                        // If texture doesn't have a bind group yet from another instance of the
                        // same effect, then try to create one now
                        if let Some(gpu_image) = gpu_images.get(&image_handle) {
                            let bind_group =
                                render_device.create_bind_group(&BindGroupDescriptor {
                                    entries: &[
                                        BindGroupEntry {
                                            binding: 0,
                                            resource: BindingResource::TextureView(
                                                &gpu_image.texture_view,
                                            ),
                                        },
                                        BindGroupEntry {
                                            binding: 1,
                                            resource: BindingResource::Sampler(&gpu_image.sampler),
                                        },
                                    ],
                                    label: Some("hanabi:material_bind_group"),
                                    layout: &read_params.render_pipeline.material_layout,
                                });
                            effect_bind_groups
                                .images
                                .insert(image_handle.clone(), bind_group);
                            Some(image_handle)
                        } else {
                            // Texture is not ready; skip for now...
                            trace!("GPU image not yet available; skipping batch for now.");
                            None
                        }
                    } else {
                        // Bind group already exists, meaning texture is ready
                        Some(image_handle)
                    }
                } else {
                    // Batch doesn't use particle texture
                    None
                };

                // Specialize the render pipeline based on the effect batch
                trace!(
                    "Specializing render pipeline: render_shader={:?} particle_texture={:?} hdr={}",
                    batch.render_shader,
                    particle_texture,
                    view.hdr
                );
                let render_pipeline_id = specialized_render_pipelines.specialize(
                    &mut pipeline_cache,
                    &read_params.render_pipeline,
                    ParticleRenderPipelineKey {
                        shader: batch.render_shader.clone(),
                        particle_layout: batch.particle_layout.clone(),
                        particle_texture,
                        #[cfg(feature = "3d")]
                        pipeline_mode: PipelineMode::Camera2d,
                        msaa_samples: msaa.samples,
                        hdr: view.hdr,
                    },
                );
                trace!("Render pipeline specialized: id={:?}", render_pipeline_id);

                // Add a draw pass for the effect batch
                trace!("Add Transparent for batch on entity {:?}: buffer_index={} spawner_base={} slice={:?} handle={:?}", entity, batch.buffer_index, batch.spawner_base, batch.slice, batch.handle);
                transparent_phase_2d.add(Transparent2d {
                    draw_function: draw_effects_function_2d,
                    pipeline: render_pipeline_id,
                    entity,
                    sort_key: batch.z_sort_key_2d,
                    batch_range: None,
                });
            }
        }
    }

    // Loop over all 3D cameras/views that need to render effects
    #[cfg(feature = "3d")]
    {
        let draw_effects_function_3d = read_params
            .draw_functions_3d
            .read()
            .get_id::<DrawEffects>()
            .unwrap();
        for (mut transparent_phase_3d, visible_entities, view) in views_3d.iter_mut() {
            trace!("Process new Transparent3d view");

            let view_entities: Vec<u32> = visible_entities
                .entities
                .iter()
                .map(|e| e.index())
                .collect();

            // For each view, loop over all the effect batches to determine if the effect
            // needs to be rendered for that view, and enqueue a view-dependent
            // batch if so.
            for (entity, batch) in effect_batches.iter() {
                trace!(
                    "Process batch entity={:?} buffer_index={} spawner_base={} slice={:?}",
                    entity,
                    batch.buffer_index,
                    batch.spawner_base,
                    batch.slice
                );

                // Check if batch contains any entity visible in the current view. Otherwise we
                // can skip the entire batch. Note: This is O(n^2) but (unlike
                // the Sprite renderer this is inspired from) we don't expect more than
                // a handful of particle effect instances, so would rather not pay the memory
                // cost of a FixedBitSet for the sake of an arguable speed-up.
                // TODO - Profile to confirm.
                let mut has_visible_entity = false;
                for index in &view_entities {
                    // Larger loop outside, smaller one inside.
                    if batch.entities.contains(index) {
                        has_visible_entity = true;
                        break;
                    }
                }
                if !has_visible_entity {
                    continue;
                }

                // FIXME - We draw the entire batch, but part of it may not be visible in this
                // view! We should re-batch for the current view specifically!

                // Ensure the particle texture is available as a GPU resource and create a bind
                // group for it
                let particle_texture = if batch.layout_flags.contains(LayoutFlags::PARTICLE_TEXTURE)
                {
                    let image_handle = Handle::weak(batch.image_handle_id);
                    if effect_bind_groups.images.get(&image_handle).is_none() {
                        trace!(
                            "Batch buffer #{} slice={:?} has missing GPU image bind group, creating...",
                            batch.buffer_index,
                            batch.slice
                        );
                        // If texture doesn't have a bind group yet from another instance of the
                        // same effect, then try to create one now
                        if let Some(gpu_image) = gpu_images.get(&image_handle) {
                            let bind_group =
                                render_device.create_bind_group(&BindGroupDescriptor {
                                    entries: &[
                                        BindGroupEntry {
                                            binding: 0,
                                            resource: BindingResource::TextureView(
                                                &gpu_image.texture_view,
                                            ),
                                        },
                                        BindGroupEntry {
                                            binding: 1,
                                            resource: BindingResource::Sampler(&gpu_image.sampler),
                                        },
                                    ],
                                    label: Some("hanabi:material_bind_group"),
                                    layout: &read_params.render_pipeline.material_layout,
                                });
                            effect_bind_groups
                                .images
                                .insert(image_handle.clone(), bind_group);
                            Some(image_handle)
                        } else {
                            // Texture is not ready; skip for now...
                            trace!("GPU image not yet available; skipping batch for now.");
                            None
                        }
                    } else {
                        // Bind group already exists, meaning texture is ready
                        Some(image_handle)
                    }
                } else {
                    // Batch doesn't use particle texture
                    None
                };

                // Specialize the render pipeline based on the effect batch
                trace!(
                    "Specializing render pipeline: render_shader={:?} particle_texture={:?} hdr={}",
                    batch.render_shader,
                    particle_texture,
                    view.hdr
                );
                let render_pipeline_id = specialized_render_pipelines.specialize(
                    &mut pipeline_cache,
                    &read_params.render_pipeline,
                    ParticleRenderPipelineKey {
                        shader: batch.render_shader.clone(),
                        particle_layout: batch.particle_layout.clone(),
                        particle_texture,
                        #[cfg(feature = "2d")]
                        pipeline_mode: PipelineMode::Camera3d,
                        msaa_samples: msaa.samples,
                        hdr: view.hdr,
                    },
                );
                trace!("Render pipeline specialized: id={:?}", render_pipeline_id);

                // Add a draw pass for the effect batch
                trace!("Add Transparent for batch on entity {:?}: buffer_index={} spawner_base={} slice={:?} handle={:?}", entity, batch.buffer_index, batch.spawner_base, batch.slice, batch.handle);
                transparent_phase_3d.add(Transparent3d {
                    draw_function: draw_effects_function_3d,
                    pipeline: render_pipeline_id,
                    entity,
                    distance: 0.0, // TODO ??????
                });
            }
        }
    }
}

/// Component to hold all the entities with a [`ExtractedEffect`] component on
/// them that need to be updated this frame with a compute pass. This is
/// view-independent because the update phase itself is also view-independent
/// (effects like camera facing are applied in the render phase, which runs once
/// per view).
#[derive(Component)]
struct ExtractedEffectEntities {
    pub entities: Vec<Entity>,
}

/// Draw function for rendering all active effects for the current frame.
///
/// Effects are rendered in the [`Transparent2d`] phase of the main 2D pass,
/// and the [`Transparent3d`] phase of the main 3D pass.
pub(crate) struct DrawEffects {
    params: SystemState<(
        SRes<EffectsMeta>,
        SRes<EffectBindGroups>,
        SRes<PipelineCache>,
        SQuery<Read<ViewUniformOffset>>,
        SQuery<Read<EffectBatch>>,
    )>,
}

impl DrawEffects {
    pub fn new(world: &mut World) -> Self {
        Self {
            params: SystemState::new(world),
        }
    }
}

#[cfg(feature = "2d")]
impl Draw<Transparent2d> for DrawEffects {
    fn draw<'w>(
        &mut self,
        world: &'w World,
        pass: &mut TrackedRenderPass<'w>,
        view: Entity,
        item: &Transparent2d,
    ) {
        trace!("Draw<Transparent2d>: view={:?}", view);
        let (effects_meta, effect_bind_groups, pipeline_cache, views, effects) =
            self.params.get(world);
        let view_uniform = views.get(view).unwrap();
        let effects_meta = effects_meta.into_inner();
        let effect_bind_groups = effect_bind_groups.into_inner();
        let effect_batch = effects.get(item.entity).unwrap();
        if let Some(pipeline) = pipeline_cache
            .into_inner()
            .get_render_pipeline(item.pipeline)
        {
            trace!("render pass");
            //let effect_group = &effects_meta.effect_cache.buffers()[0]; // TODO

            pass.set_render_pipeline(pipeline);

            // Vertex buffer containing the particle model to draw. Generally a quad.
            pass.set_vertex_buffer(0, effects_meta.vertices.buffer().unwrap().slice(..));

            // View properties (camera matrix, etc.)
            pass.set_bind_group(
                0,
                effects_meta.view_bind_group.as_ref().unwrap(),
                &[view_uniform.offset],
            );

            // Particles buffer
            let dispatch_indirect_offset = effects_meta
                .gpu_dispatch_indirect_aligned_size
                .unwrap()
                .get()
                * effect_batch.buffer_index;
            trace!(
                "set_bind_group(1): dispatch_indirect_offset={}",
                dispatch_indirect_offset
            );
            pass.set_bind_group(
                1,
                effect_bind_groups
                    .particle_init(effect_batch.buffer_index)
                    .unwrap(),
                &[dispatch_indirect_offset],
            );

            // Particle texture
            if effect_batch
                .layout_flags
                .contains(LayoutFlags::PARTICLE_TEXTURE)
            {
                let image_handle = Handle::weak(effect_batch.image_handle_id);
                if let Some(bind_group) = effect_bind_groups.images.get(&image_handle) {
                    pass.set_bind_group(2, bind_group, &[]);
                } else {
                    // Texture not ready; skip this drawing for now
                    trace!(
                        "Particle texture bind group not available for batch buf={} slice={:?}. Skipping draw call.",
                        effect_batch.buffer_index,
                        effect_batch.slice
                    );
                    return; //continue;
                }
            }

            let vertex_count = effects_meta.vertices.len() as u32;
            let particle_count = effect_batch.slice.end - effect_batch.slice.start;

            trace!(
                "Draw {} particles with {} vertices per particle for batch from buffer #{}.",
                particle_count,
                vertex_count,
                effect_batch.buffer_index
            );
            pass.draw(0..vertex_count, 0..particle_count);
        }
    }
}

#[cfg(feature = "3d")]
impl Draw<Transparent3d> for DrawEffects {
    fn draw<'w>(
        &mut self,
        world: &'w World,
        pass: &mut TrackedRenderPass<'w>,
        view: Entity,
        item: &Transparent3d,
    ) {
        trace!("Draw<Transparent3d>: view={:?}", view);
        let (effects_meta, effect_bind_groups, pipeline_cache, views, effects) =
            self.params.get(world);
        let view_uniform = views.get(view).unwrap();
        let effects_meta = effects_meta.into_inner();
        let effect_bind_groups = effect_bind_groups.into_inner();
        let effect_batch = effects.get(item.entity).unwrap();
        if let Some(pipeline) = pipeline_cache
            .into_inner()
            .get_render_pipeline(item.pipeline)
        {
            trace!("render pass");
            //let effect_group = &effects_meta.effect_cache.buffers()[0]; // TODO

            pass.set_render_pipeline(pipeline);

            // Vertex buffer containing the particle model to draw. Generally a quad.
            pass.set_vertex_buffer(0, effects_meta.vertices.buffer().unwrap().slice(..));

            // View properties (camera matrix, etc.)
            pass.set_bind_group(
                0,
                effects_meta.view_bind_group.as_ref().unwrap(),
                &[view_uniform.offset],
            );

            // Particles buffer
            let dispatch_indirect_offset = effects_meta
                .gpu_dispatch_indirect_aligned_size
                .unwrap()
                .get()
                * effect_batch.buffer_index;
            trace!(
                "set_bind_group(1): dispatch_indirect_offset={}",
                dispatch_indirect_offset
            );
            pass.set_bind_group(
                1,
                effect_bind_groups
                    .particle_render(effect_batch.buffer_index)
                    .unwrap(),
                &[dispatch_indirect_offset],
            );

            // Particle texture
            if effect_batch
                .layout_flags
                .contains(LayoutFlags::PARTICLE_TEXTURE)
            {
                let image_handle = Handle::weak(effect_batch.image_handle_id);
                if let Some(bind_group) = effect_bind_groups.images.get(&image_handle) {
                    pass.set_bind_group(2, bind_group, &[]);
                } else {
                    // Texture not ready; skip this drawing for now
                    trace!(
                        "Particle texture bind group not available for batch buf={} slice={:?}. Skipping draw call.",
                        effect_batch.buffer_index,
                        effect_batch.slice
                    );
                    return; //continue;
                }
            }

            let vertex_count = effects_meta.vertices.len() as u32;
            let particle_count = effect_batch.slice.end - effect_batch.slice.start;

            let render_indirect_buffer = effects_meta.render_dispatch_buffer.buffer().unwrap();

            let render_indirect_offset =
                effects_meta.gpu_render_indirect_aligned_size.unwrap().get() as u64
                    * effect_batch.buffer_index as u64;
            trace!(
                "Draw {} particles with {} vertices per particle for batch from buffer #{} (render_indirect_offset={}).",
                particle_count,
                vertex_count,
                effect_batch.buffer_index,
                render_indirect_offset
            );
            pass.draw_indirect(render_indirect_buffer, render_indirect_offset);
        }
    }
}

/// Render node to run the simulation sub-graph once per frame.
///
/// This node doesn't simulate anything by itself, but instead schedules the
/// simulation sub-graph, where other nodes like [`VfxSimulateNode`] do the
/// actual simulation.
///
/// The simulation sub-graph is scheduled to run before the [`CameraDriverNode`]
/// renders all the views, such that rendered views have access to the
/// just-simulated particles to render them.
///
/// [`CameraDriverNode`]: bevy::render::camera::CameraDriverNode
pub(crate) struct VfxSimulateDriverNode;

impl Node for VfxSimulateDriverNode {
    fn run(
        &self,
        graph: &mut RenderGraphContext,
        _render_context: &mut RenderContext,
        _world: &World,
    ) -> Result<(), NodeRunError> {
        graph.run_sub_graph(crate::plugin::simulate_graph::NAME, vec![])?;
        Ok(())
    }
}

/// Render node to run the simulation of all effects once per frame.
///
/// Runs inside the simulation sub-graph, looping over all extracted effect
/// batches to simulate them.
pub(crate) struct VfxSimulateNode {
    /// Query to retrieve the batches of effects to simulate and render.
    effect_query: QueryState<&'static EffectBatch>,
}

impl VfxSimulateNode {
    /// Output particle buffer for that view. TODO - how to handle multiple
    /// buffers?! Should use Entity instead??
    //pub const OUT_PARTICLE_BUFFER: &'static str = "particle_buffer";

    /// Create a new node for simulating the effects of the given world.
    pub fn new(world: &mut World) -> Self {
        Self {
            effect_query: QueryState::new(world),
        }
    }
}

impl Node for VfxSimulateNode {
    fn input(&self) -> Vec<SlotInfo> {
        vec![]
    }

    fn update(&mut self, world: &mut World) {
        trace!("VfxSimulateNode::update()");
        self.effect_query.update_archetypes(world);
    }

    fn run(
        &self,
        _graph: &mut RenderGraphContext,
        render_context: &mut RenderContext,
        world: &World,
    ) -> Result<(), NodeRunError> {
        trace!("VfxSimulateNode::run()");

        // Get the Entity containing the ViewEffectsEntity component used as container
        // for the input data for this node.
        //let view_entity = graph.get_input_entity(Self::IN_VIEW)?;
        let pipeline_cache = world.resource::<PipelineCache>();

        let effects_meta = world.resource::<EffectsMeta>();
        let effect_bind_groups = world.resource::<EffectBindGroups>();

        // Compute init pass
        {
            let mut compute_pass =
                render_context
                    .command_encoder
                    .begin_compute_pass(&ComputePassDescriptor {
                        label: Some("hanabi:init"),
                    });

            {
                // Loop on all entities recorded inside the ExtractedEffectEntities input
                trace!("loop over effect batches...");
                //for effect_entity in extracted_effect_entities.entities.iter().copied() {

                // Dispatch init compute jobs
                for batch in self.effect_query.iter_manual(world) {
                    if let Some(init_pipeline) =
                        pipeline_cache.get_compute_pipeline(batch.init_pipeline_id)
                    {
                        // Do not dispatch any init work if there's nothing to spawn this frame
                        let spawn_count = batch.spawn_count;
                        if spawn_count == 0 {
                            continue;
                        }

                        const WORKGROUP_SIZE: u32 = 64;
                        let workgroup_count = (spawn_count + WORKGROUP_SIZE - 1) / WORKGROUP_SIZE;

                        //for (effect_entity, effect_slice) in effects_meta.entity_map.iter() {
                        // Retrieve the ExtractedEffect from the entity
                        //trace!("effect_entity={:?} effect_slice={:?}", effect_entity,
                        // effect_slice); let effect =
                        // self.effect_query.get_manual(world, *effect_entity).unwrap();

                        // Get the slice to init
                        //let effect_slice = effects_meta.get(&effect_entity);
                        // let effect_group =
                        //     &effects_meta.effect_cache.buffers()[batch.buffer_index as usize];
                        let particles_bind_group = effect_bind_groups
                            .particle_init(batch.buffer_index)
                            .unwrap();

                        let item_size = batch.particle_layout.min_binding_size();
                        let item_count = batch.slice.end - batch.slice.start;

                        let spawner_base = batch.spawner_base;
                        let buffer_offset = batch.slice.start;

                        let spawner_buffer_aligned = effects_meta.spawner_buffer.aligned_size();
                        assert!(
                            spawner_buffer_aligned >= GpuSpawnerParams::min_size().get() as usize
                        );
                        let spawner_offset = spawner_base * spawner_buffer_aligned as u32;

                        let render_indirect_offset = batch.buffer_index
                            * effects_meta.render_dispatch_buffer.aligned_size() as u32;

                        trace!(
                            "record commands for init pipeline of effect {:?} ({} items / {}B/item) (spawn {} = {} workgroups) spawner_base={} spawner_offset={} buffer_offset={} render_indirect_offset={}...",
                            batch.handle,
                            item_count,
                            item_size,
                            spawn_count,
                            workgroup_count,
                            spawner_base,
                            spawner_offset,
                            buffer_offset,
                            render_indirect_offset,
                        );

                        // Setup compute pass
                        //compute_pass.set_pipeline(&effect_group.init_pipeline);
                        compute_pass.set_pipeline(init_pipeline);
                        compute_pass.set_bind_group(
                            0,
                            effects_meta.sim_params_bind_group.as_ref().unwrap(),
                            &[],
                        );
                        compute_pass.set_bind_group(
                            1,
                            particles_bind_group,
                            &[buffer_offset, buffer_offset], /* FIXME: probably in bytes, so
                                                              * probably wrong! */
                        );
                        compute_pass.set_bind_group(
                            2,
                            effects_meta.spawner_bind_group.as_ref().unwrap(),
                            &[spawner_offset],
                        );
                        compute_pass.set_bind_group(
                            3,
                            effects_meta
                                .init_render_indirect_bind_group
                                .as_ref()
                                .unwrap(),
                            &[render_indirect_offset],
                        );
                        compute_pass.dispatch_workgroups(workgroup_count, 1, 1);
                        trace!("init compute dispatched");
                    }
                }
            }
        }

        // Compute indirect dispatch pass
        if effects_meta.spawner_buffer.buffer().is_some() {
            // Only if there's an effect
            let mut compute_pass =
                render_context
                    .command_encoder
                    .begin_compute_pass(&ComputePassDescriptor {
                        label: Some("hanabi:indirect_dispatch"),
                    });

            // Dispatch indirect dispatch compute job
            if let Some(indirect_dispatch_pipeline) = &effects_meta.indirect_dispatch_pipeline {
                trace!("record commands for indirect dispatch pipeline...");

                let num_batches = self.effect_query.iter_manual(world).count() as u32;

                const WORKGROUP_SIZE: u32 = 64;
                let workgroup_count = (num_batches + WORKGROUP_SIZE - 1) / WORKGROUP_SIZE;

                // Setup compute pass
                compute_pass.set_pipeline(indirect_dispatch_pipeline);
                compute_pass.set_bind_group(
                    0,
                    effects_meta.dr_indirect_bind_group.as_ref().unwrap(),
                    &[],
                );
                compute_pass.set_bind_group(
                    1,
                    effects_meta.sim_params_bind_group.as_ref().unwrap(),
                    &[],
                );
                compute_pass.dispatch_workgroups(workgroup_count, 1, 1);
                trace!(
                    "indirect dispatch compute dispatched: num_batches={} workgroup_count{}",
                    num_batches,
                    workgroup_count
                );
            }
        }

        // Compute update pass
        {
            let mut compute_pass =
                render_context
                    .command_encoder
                    .begin_compute_pass(&ComputePassDescriptor {
                        label: Some("hanabi:update"),
                    });

            // Dispatch update compute jobs
            for batch in self.effect_query.iter_manual(world) {
                if let Some(update_pipeline) =
                    pipeline_cache.get_compute_pipeline(batch.update_pipeline_id)
                {
                    //for (effect_entity, effect_slice) in effects_meta.entity_map.iter() {
                    // Retrieve the ExtractedEffect from the entity
                    //trace!("effect_entity={:?} effect_slice={:?}", effect_entity,
                    // effect_slice); let effect =
                    // self.effect_query.get_manual(world, *effect_entity).unwrap();

                    // Get the slice to update
                    //let effect_slice = effects_meta.get(&effect_entity);
                    // let effect_group =
                    //     &effects_meta.effect_cache.buffers()[batch.buffer_index as usize];
                    let particles_bind_group = effect_bind_groups
                        .particle_update(batch.buffer_index)
                        .unwrap();

                    let item_size = batch.particle_layout.size();
                    let item_count = batch.slice.end - batch.slice.start;

                    let spawner_base = batch.spawner_base;
                    let buffer_offset = batch.slice.start;

                    let spawner_buffer_aligned = effects_meta.spawner_buffer.aligned_size();
                    assert!(spawner_buffer_aligned >= GpuSpawnerParams::min_size().get() as usize);

                    let dispatch_indirect_offset = batch.buffer_index as u64
                        * effects_meta.dispatch_indirect_buffer.aligned_size() as u64;

                    let render_indirect_offset = batch.buffer_index
                        * effects_meta.render_dispatch_buffer.aligned_size() as u32;

                    trace!(
                        "record commands for update pipeline of effect {:?} ({} items / {}B/item) spawner_base={} buffer_offset={} dispatch_indirect_offset={} render_indirect_offset={}...",
                        batch.handle,
                        item_count,
                        item_size,
                        spawner_base,
                        buffer_offset,
                        dispatch_indirect_offset,
                        render_indirect_offset
                    );

                    // Setup compute pass
                    //compute_pass.set_pipeline(&effect_group.update_pipeline);
                    compute_pass.set_pipeline(update_pipeline);
                    compute_pass.set_bind_group(
                        0,
                        effects_meta.sim_params_bind_group.as_ref().unwrap(),
                        &[],
                    );
                    compute_pass.set_bind_group(
                        1,
                        particles_bind_group,
                        &[buffer_offset, buffer_offset], /* FIXME: probably in bytes, so
                                                          * probably wrong! */
                    );
                    compute_pass.set_bind_group(
                        2,
                        effects_meta.spawner_bind_group.as_ref().unwrap(),
                        &[spawner_base * spawner_buffer_aligned as u32],
                    );
                    compute_pass.set_bind_group(
                        3,
                        effects_meta
                            .update_render_indirect_bind_group
                            .as_ref()
                            .unwrap(),
                        &[render_indirect_offset],
                    );

                    if let Some(buffer) = effects_meta.dispatch_indirect_buffer.buffer() {
                        trace!(
                            "dispatch_workgroups_indirect: buffer={:?} offset={}",
                            buffer,
                            dispatch_indirect_offset
                        );
                        compute_pass.dispatch_workgroups_indirect(buffer, dispatch_indirect_offset);
                        // TODO - offset
                    }

                    trace!("update compute dispatched");
                }
            }
        }

        Ok(())
    }
}

#[cfg(test)]
mod tests {
    use super::*;

    #[test]
    fn layout_flags() {
        let flags = LayoutFlags::default();
        assert_eq!(flags, LayoutFlags::NONE);
    }
}<|MERGE_RESOLUTION|>--- conflicted
+++ resolved
@@ -1409,12 +1409,8 @@
         );
     }
 
-<<<<<<< HEAD
-    /// Allocate newly-spawned effects and deallocate despawned ones.
-=======
     /// Allocate internal resources for newly spawned effects, and deallocate
     /// them for just-removed ones.
->>>>>>> ab131ba6
     pub fn add_remove_effects(
         &mut self,
         mut added_effects: Vec<AddedEffect>,
@@ -2240,7 +2236,7 @@
             .entry(buffer_index as u32)
             .or_insert_with(|| {
                 trace!(
-                    "Create new particle bind group for buffer_index={}",
+                    "Create new particle bind groups for buffer_index={}",
                     buffer_index
                 );
 
@@ -2259,14 +2255,8 @@
                         "hanabi:bind_group_init_vfx{}_particles",
                         buffer_index
                     )),
-<<<<<<< HEAD
                     layout: buffer.particle_layout_bind_group(),
-                })
-            });
-=======
-                    layout: &read_params.init_pipeline.particles_buffer_layout,
                 });
->>>>>>> ab131ba6
 
                 // FIXME - Same as init above; reuse?
                 let update = render_device.create_bind_group(&BindGroupDescriptor {
@@ -2284,14 +2274,8 @@
                         "hanabi:bind_group_update_vfx{}_particles",
                         buffer_index
                     )),
-<<<<<<< HEAD
                     layout: buffer.particle_layout_bind_group(),
-                })
-            });
-=======
-                    layout: &read_params.update_pipeline.particles_buffer_layout,
                 });
->>>>>>> ab131ba6
 
                 let render = render_device.create_bind_group(&BindGroupDescriptor {
                     entries: &[
@@ -2316,11 +2300,7 @@
                         "hanabi:bind_group_render_vfx{}_particles",
                         buffer_index
                     )),
-<<<<<<< HEAD
                     layout: buffer.particle_layout_bind_group_with_dispatch(),
-                })
-=======
-                    layout: &read_params.render_pipeline.particles_buffer_layout,
                 });
 
                 BufferBindGroups {
@@ -2328,7 +2308,6 @@
                     update,
                     render,
                 }
->>>>>>> ab131ba6
             });
     }
 
